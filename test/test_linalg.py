--- conflicted
+++ resolved
@@ -4352,7 +4352,15 @@
             y = make_arg(size_y, noncontiguous=nctg_y)
             self.check_single_matmul(x, y)
 
-<<<<<<< HEAD
+    @largeTensorTest('35GB', device='cuda')
+    def test_large_matmul_backward(self, device):
+        A = torch.randn([1024, 8, 1024], device="cuda").mT.contiguous().mT
+        B = torch.randn([1024, 65536], device="cuda", requires_grad=True)
+        G = torch.randn([1024, 8, 65536], device="cuda")
+
+        # Should not create an intermediary tensor of size [1024, 1024, 65536] (256GB of memory) and OOM
+        (A @ B).backward(G)
+
     def test_matmul_should_fold(self, device):
         make_arg = partial(make_tensor, dtype=torch.float, device=device)
         shapes_x = ((11, 7, 5),
@@ -4408,16 +4416,6 @@
                         fold()
                     elif y.ndim != 2:
                         self.assertRaises(RuntimeError, fold)
-=======
-    @largeTensorTest('35GB', device='cuda')
-    def test_large_matmul_backward(self, device):
-        A = torch.randn([1024, 8, 1024], device="cuda").mT.contiguous().mT
-        B = torch.randn([1024, 65536], device="cuda", requires_grad=True)
-        G = torch.randn([1024, 8, 65536], device="cuda")
-
-        # Should not create an intermediary tensor of size [1024, 1024, 65536] (256GB of memory) and OOM
-        (A @ B).backward(G)
->>>>>>> 52fec800
 
     def test_linear_algebra_scalar_raises(self, device) -> None:
         m = torch.randn(5, 5, device=device)
