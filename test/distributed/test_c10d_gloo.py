# Owner(s): ["oncall: distributed"]

import copy
import logging
import math
import operator
import os
import random
import sys
import tempfile
from functools import reduce
from itertools import groupby

import torch
import torch.distributed as c10d

if not c10d.is_available():
    print("c10d not available, skipping tests", file=sys.stderr)
    sys.exit(0)

import test_c10d_common
import torch.distributed as dist
import torch.nn.functional as F
import torch.testing._internal.common_utils as common
from test_c10d_common import (
    LOOPBACK,
    gpus_for_rank,
    Task,
    ModuleForDdpCommHook,
    SparseGradientModule,
)
from torch import nn
from torch.nn.parallel import DistributedDataParallel
from torch.testing._internal.common_distributed import (
    MultiProcessTestCase,
    requires_gloo,
    skip_if_lt_x_gpu,
    simple_sparse_reduce_tests,
    skip_if_win32,
    create_device,
    verify_ddp_error_logged,
)
from torch.testing._internal.common_utils import (
    TestCase,
    run_tests,
    retry_on_connect_failures,
    sandcastle_skip,
)


def simple_reduce_tests(rank, world_size):
    tests = [
        (
            c10d.ReduceOp.SUM,
            torch.tensor([rank + 1.0]),
            torch.tensor([float(world_size * (world_size + 1) / 2)]),
        ),
        (
            c10d.ReduceOp.PRODUCT,
            torch.tensor([rank + 1.0]),
            torch.tensor([float(math.factorial(world_size))]),
        ),
        (
            c10d.ReduceOp.MIN,
            torch.tensor([rank + 1.0]),
            torch.tensor([1.0]),
        ),
        (
            c10d.ReduceOp.MAX,
            torch.tensor([rank + 1.0]),
            torch.tensor([world_size]),
        ),
    ]

    # Generate tests for BAND.
    # The bit that is set changes in every iteration to check
    # that the output changes accordingly.
    for i in range(4):
        vin = rank | (1 << i)
        vout = 1 << i
        tests.append(
            (
                c10d.ReduceOp.BAND,
                torch.tensor([vin], dtype=torch.int32),
                torch.tensor([vout], dtype=torch.int32),
            ),
        )

    # Generate tests for BOR.
    # These emulate a larger world size per iteration by having every
    # rank contribute multiple values that are pre-OR'ed.
    for i in range(1, 5):
        vin = reduce(operator.or_, [rank * i + j for j in range(i)])
        vout = reduce(operator.or_, range(world_size * i))
        tests.append(
            (
                c10d.ReduceOp.BOR,
                torch.tensor([vin], dtype=torch.int32),
                torch.tensor([vout], dtype=torch.int32),
            ),
        )

    # Generate tests for XOR.
    # These emulate a larger world size per iteration by having every
    # rank contribute multiple values that are pre-XOR'ed.
    for i in range(1, 5):
        vin = reduce(operator.xor, [rank * i + j for j in range(i)])
        vout = reduce(operator.xor, range(world_size * i))
        tests.append(
            (
                c10d.ReduceOp.BXOR,
                torch.tensor([vin], dtype=torch.int32),
                torch.tensor([vout], dtype=torch.int32),
            ),
        )

    return tests


def simple_coalesced_reduce_tests(rank, world_size):
    return [
        (
            c10d.ReduceOp.SUM,
            [torch.tensor([rank + 1]), torch.tensor([(rank + 1) ** 2])],
            [
                torch.tensor([float(world_size * (world_size + 1) / 2)]),
                torch.tensor(
                    [float(world_size * (world_size + 1) * (2 * world_size + 1) / 6)]
                ),
            ],
        ),
        (
            c10d.ReduceOp.PRODUCT,
            [torch.tensor([rank + 1.0]), torch.tensor([rank + 2.0])],
            [
                torch.tensor([float(math.factorial(world_size))]),
                torch.tensor([float(math.factorial(world_size + 1))]),
            ],
        ),
        (
            c10d.ReduceOp.MIN,
            [torch.tensor([rank + x]) for x in [0.0, 1.0]],
            [torch.tensor([0.0]), torch.tensor([1.0])],
        ),
        (
            c10d.ReduceOp.MAX,
            [torch.tensor([rank + x]) for x in [1.0, 2.0]],
            [torch.tensor([world_size]), torch.tensor([world_size + 1.0])],
        ),
    ]


def simple_multi_input_reduce_tests(rank, world_size):
    return [
        (
            c10d.ReduceOp.SUM,
            [torch.tensor([2 * rank + 0.0]), torch.tensor([2 * rank + 1.0])],
            torch.tensor([float(world_size * (2 * world_size - 1))]),
        ),
        (
            c10d.ReduceOp.PRODUCT,
            [torch.tensor([2 * rank + 1.0]), torch.tensor([2 * rank + 2.0])],
            torch.tensor([float(math.factorial(2 * world_size))]),
        ),
        (
            c10d.ReduceOp.MIN,
            [torch.tensor([2 * rank + 1.0]), torch.tensor([2 * rank + 2.0])],
            torch.tensor([1.0]),
        ),
        (
            c10d.ReduceOp.MAX,
            [torch.tensor([2 * rank + 1.0]), torch.tensor([2 * rank + 2.0])],
            torch.tensor([2 * world_size]),
        ),
    ]


class RendezvousEnvTest(TestCase):
    @requires_gloo()
    @retry_on_connect_failures
    def test_logging_init(self):
        os.environ["WORLD_SIZE"] = "1"
        os.environ["MASTER_ADDR"] = "127.0.0.1"
        os.environ["MASTER_PORT"] = str(common.find_free_port())
        os.environ["RANK"] = "0"

        previous_handlers = logging.root.handlers

        c10d.init_process_group(backend="gloo", init_method="env://")

        current_handlers = logging.root.handlers
        self.assertEqual(len(previous_handlers), len(current_handlers))
        for current, previous in zip(current_handlers, previous_handlers):
            self.assertEqual(current, previous)

        c10d.destroy_process_group()


class TimeoutTest(test_c10d_common.AbstractTimeoutTest, TestCase):
    @requires_gloo()
    @retry_on_connect_failures
    def test_default_store_timeout_gloo(self):
        self._test_default_store_timeout("gloo")


class ProcessGroupGlooTest(MultiProcessTestCase):
    def _create_process_group_gloo(self, store, rank, world_size, opts):
        pg = c10d.ProcessGroupGloo(store, self.rank, self.world_size, opts)
        dist.barrier(group=pg)
        return pg

    def setUp(self):
        super(ProcessGroupGlooTest, self).setUp()
        self._spawn_processes()

    def opts(self, threads=2):
        opts = c10d.ProcessGroupGloo._Options()
        opts._timeout = 5.0
        opts._devices = [create_device(interface=LOOPBACK)]
        opts._threads = threads
        return opts

    @requires_gloo()
    def test_multi_device_constructor(self):
        store = c10d.FileStore(self.file_name, self.world_size)
        opts = c10d.ProcessGroupGloo._Options()
        opts._timeout = 5.0
        opts._devices = [
            create_device(interface=LOOPBACK),
            create_device(interface=LOOPBACK),
        ]
        pg = self._create_process_group_gloo(store, self.rank, self.world_size, opts)

        # Execute 2x the number of operations to ensure we use every device.
        for fut in [pg.allreduce(torch.ones(i + 1)).get_future() for i in range(4)]:
            fut.wait()

    @requires_gloo()
    def test_empty_tensors(self):
        store = c10d.FileStore(self.file_name, self.world_size)
        pg = self._create_process_group_gloo(
            store, self.rank, self.world_size, self.opts()
        )

        xs = [torch.FloatTensor([])]
        fut = pg.broadcast(xs).get_future()
        fut.wait()
        output = fut.value()
        self.assertEqual(0, output[0].numel())
        self.assertEqualIgnoreType(xs[0], output[0])

    @requires_gloo()
    def test_broadcast_checks(self):
        store = c10d.FileStore(self.file_name, self.world_size)
        pg = self._create_process_group_gloo(
            store, self.rank, self.world_size, self.opts()
        )

        t1 = torch.zeros([1], dtype=torch.float32)
        t2 = torch.zeros([1], dtype=torch.float64)
        t3 = torch.zeros([2], dtype=torch.float32)

        with self.assertRaisesRegex(RuntimeError, "invalid root rank"):
            opts = c10d.BroadcastOptions()
            opts.rootRank = -1
            opts.rootTensor = 0
            pg.broadcast([t1], opts)

        with self.assertRaisesRegex(RuntimeError, "invalid root rank"):
            opts = c10d.BroadcastOptions()
            opts.rootRank = self.world_size
            opts.rootTensor = 0
            pg.broadcast([t1], opts)

        with self.assertRaisesRegex(RuntimeError, "invalid root tensor"):
            opts = c10d.BroadcastOptions()
            opts.rootRank = self.rank
            opts.rootTensor = -1
            pg.broadcast([t1], opts)

        with self.assertRaisesRegex(RuntimeError, "invalid root tensor"):
            opts = c10d.BroadcastOptions()
            opts.rootRank = self.rank
            opts.rootTensor = 1
            pg.broadcast([t1], opts)

        with self.assertRaisesRegex(RuntimeError, "There were no tensor arguments to this function"):
            opts = c10d.BroadcastOptions()
            opts.rootRank = self.rank
            opts.rootTensor = 0
            pg.broadcast([], opts)

        with self.assertRaisesRegex(RuntimeError, "invalid tensor type"):
            opts = c10d.BroadcastOptions()
            opts.rootRank = self.rank
            opts.rootTensor = 0
            pg.broadcast([t1, t2], opts)

        with self.assertRaisesRegex(RuntimeError, "invalid tensor size"):
            opts = c10d.BroadcastOptions()
            opts.rootRank = self.rank
            opts.rootTensor = 0
            pg.broadcast([t1, t3], opts)

    def _test_broadcast_basics(self, fn):
        store = c10d.FileStore(self.file_name, self.world_size)
        pg = self._create_process_group_gloo(
            store, self.rank, self.world_size, self.opts()
        )

        def broadcast(xs, rootRank, rootTensor):
            opts = c10d.BroadcastOptions()
            opts.rootRank = rootRank
            opts.rootTensor = rootTensor
            fut = pg.broadcast(xs, opts).get_future()
            fut.wait()
            return fut.value()

        # Every rank is root once
        for i in range(self.world_size):
            # Run with 1 input tensor
            x = fn(torch.tensor([self.rank]))
            output = broadcast([x], i, 0)
            # TODO(#38095): Replace assertEqualIgnoreType. See issue #38095
            self.assertEqualIgnoreType(torch.tensor([i]), output[0])

            # Run with 2 input tensors
            num = 2
            for j in range(num):
                xs = [
                    fn(torch.tensor([self.rank * num + 0.0])),
                    fn(torch.tensor([self.rank * num + 1.0])),
                ]

                output = broadcast(xs, i, j)
                # TODO(#38095): Replace assertEqualIgnoreType. See issue #38095
                self.assertEqualIgnoreType(torch.tensor([i * num + j]), output[0])
                # TODO(#38095): Replace assertEqualIgnoreType. See issue #38095
                self.assertEqualIgnoreType(torch.tensor([i * num + j]), output[1])

        # Test overloaded convenience function
        x = torch.tensor([self.rank + 1.0])
        fut = pg.broadcast(x, root=0).get_future()
        fut.wait()
        result = fut.value()
        self.assertEqual(torch.tensor([1.0]), result[0])

    @requires_gloo()
    def test_broadcast_basics(self):
        self._test_broadcast_basics(lambda t: t.clone())

    @skip_if_lt_x_gpu(2)
    @requires_gloo()
    def test_broadcast_basics_cuda(self):
        self._test_broadcast_basics(lambda t: t.clone().cuda())

    def _test_broadcast_stress(self, inputs):
        store = c10d.FileStore(self.file_name, self.world_size)
        pg = self._create_process_group_gloo(
            store, self.rank, self.world_size, self.opts(threads=8)
        )
        work_handles = [
            pg.broadcast(inputs[i], root=(i % self.world_size))
            for i in range(len(inputs))
        ]
        for i, work_handle in enumerate(work_handles):
            work_handle.wait()
            self.assertEqual(
                torch.tensor([(i * self.world_size) + (i % self.world_size)]),
                inputs[i],
                msg=("Mismatch in iteration %d" % i),
            )

    @requires_gloo()
    def test_broadcast_stress(self):
        inputs = [torch.tensor([i * self.world_size + self.rank]) for i in range(1000)]
        self._test_broadcast_stress(inputs)

    @skip_if_lt_x_gpu(2)
    @requires_gloo()
    def test_broadcast_stress_cuda(self):
        inputs = [
            torch.tensor([i * self.world_size + self.rank]).cuda() for i in range(1000)
        ]
        self._test_broadcast_stress(inputs)

    @requires_gloo()
    def test_allreduce_checks(self):
        store = c10d.FileStore(self.file_name, self.world_size)
        pg = self._create_process_group_gloo(
            store, self.rank, self.world_size, self.opts()
        )

        t1 = torch.zeros([1], dtype=torch.float32)
        t2 = torch.zeros([1], dtype=torch.float64)
        t3 = torch.zeros([2], dtype=torch.float32)

        with self.assertRaisesRegex(RuntimeError, "There were no tensor arguments to this function"):
            opts = c10d.AllreduceOptions()
            pg.allreduce([], opts)

        with self.assertRaisesRegex(RuntimeError, "invalid tensor type"):
            opts = c10d.AllreduceOptions()
            pg.allreduce([t1, t2], opts)

        with self.assertRaisesRegex(RuntimeError, "invalid tensor size"):
            opts = c10d.AllreduceOptions()
            pg.allreduce([t1, t3], opts)

    def _test_allreduce_basics(self, fn):
        store = c10d.FileStore(self.file_name, self.world_size)
        pg = self._create_process_group_gloo(
            store, self.rank, self.world_size, self.opts()
        )

        # Single input tests
        tests = simple_reduce_tests(self.rank, self.world_size)
        for (op, input, expected) in tests:
            opts = c10d.AllreduceOptions()
            opts.reduceOp = op
            tensor = fn(input)
            fut = pg.allreduce([tensor], opts).get_future()
            fut.wait()
            result = fut.value()
            # TODO(#38095): Replace assertEqualIgnoreType. See issue #38095
            self.assertEqualIgnoreType(expected, result[0])

        # Multi input tests
        tests = simple_multi_input_reduce_tests(self.rank, self.world_size)
        for (op, inputs, output) in tests:
            opts = c10d.AllreduceOptions()
            opts.reduceOp = op
            tensors = [fn(input) for input in inputs]
            fut = pg.allreduce(tensors, opts).get_future()
            fut.wait()
            result = fut.value()
            for tensor in result:
                # TODO(#38095): Replace assertEqualIgnoreType. See issue #38095
                self.assertEqualIgnoreType(output, tensor)

        # Test overloaded convenience function (defaults to using sum)
        x = fn(torch.tensor([self.rank + 1.0]))
        fut = pg.allreduce(x).get_future()
        fut.wait()
        result = fut.value()
        self.assertEqual(
            torch.tensor([float(self.world_size * (self.world_size + 1) / 2)]),
            result[0],
        )

    @requires_gloo()
    def test_allreduce_basics(self):
        self._test_allreduce_basics(lambda t: t.clone())

    @skip_if_lt_x_gpu(2)
    @requires_gloo()
    def test_allreduce_basics_cuda(self):
        self._test_allreduce_basics(lambda t: t.clone().cuda())

    # _using_work_api tests are to make sure we still properly support work API.
    # This should go away as we deprecate it.
    def _test_allreduce_basics_using_work_api(self, fn):
        store = c10d.FileStore(self.file_name, self.world_size)
        pg = self._create_process_group_gloo(
            store, self.rank, self.world_size, self.opts()
        )

        # Single input tests
        tests = simple_reduce_tests(self.rank, self.world_size)
        for (op, input, expected) in tests:
            opts = c10d.AllreduceOptions()
            opts.reduceOp = op
            tensor = fn(input)
            work = pg.allreduce([tensor], opts)
            work.wait()
            result = work.result()
            # TODO(#38095): Replace assertEqualIgnoreType. See issue #38095
            self.assertEqualIgnoreType(expected, result[0])

        # Multi input tests
        tests = simple_multi_input_reduce_tests(self.rank, self.world_size)
        for (op, inputs, output) in tests:
            opts = c10d.AllreduceOptions()
            opts.reduceOp = op
            tensors = [fn(input) for input in inputs]
            work = pg.allreduce(tensors, opts)
            work.wait()
            result = work.result()
            for tensor in result:
                # TODO(#38095): Replace assertEqualIgnoreType. See issue #38095
                self.assertEqualIgnoreType(output, tensor)

        # Test overloaded convenience function (defaults to using sum)
        x = fn(torch.tensor([self.rank + 1.0]))
        work = pg.allreduce(x)
        work.wait()
        result = work.result()
        self.assertEqual(
            torch.tensor([float(self.world_size * (self.world_size + 1) / 2)]),
            result[0],
        )

    @requires_gloo()
    def test_allreduce_basics_using_work_api(self):
        self._test_allreduce_basics_using_work_api(lambda t: t.clone())

    @skip_if_lt_x_gpu(2)
    @requires_gloo()
    def test_allreduce_basics_cuda_using_work_api(self):
        self._test_allreduce_basics_using_work_api(lambda t: t.clone().cuda())

    def _test_allreduce_stress(self, inputs):
        store = c10d.FileStore(self.file_name, self.world_size)
        pg = self._create_process_group_gloo(
            store, self.rank, self.world_size, self.opts(threads=8)
        )
        future_handles = [
            pg.allreduce(inputs[i]).get_future() for i in range(len(inputs))
        ]
        for i, future_handle in enumerate(future_handles):
            future_handle.wait()
            # TODO(#38095): Replace assertEqualIgnoreType. See issue #38095
            self.assertEqualIgnoreType(
                torch.tensor(
                    [
                        (i * self.world_size)
                        + (self.world_size * (self.world_size - 1) / 2)
                    ]
                ),
                future_handle.value()[0],
                msg=("Mismatch in iteration %d" % i),
            )

    @requires_gloo()
    def test_allreduce_stress(self):
        inputs = [torch.tensor([i + self.rank]) for i in range(1000)]
        self._test_allreduce_stress(inputs)

    @skip_if_lt_x_gpu(2)
    @requires_gloo()
    def test_allreduce_stress_cuda(self):
        inputs = [torch.tensor([i + self.rank]).cuda() for i in range(1000)]
        self._test_allreduce_stress(inputs)

    @requires_gloo()
    def test_allreduce_coalesced_checks(self):
        store = c10d.FileStore(self.file_name, self.world_size)
        pg = self._create_process_group_gloo(
            store, self.rank, self.world_size, self.opts()
        )

        t1 = torch.zeros(1, dtype=torch.float32)
        t2 = torch.zeros(1, dtype=torch.float64)
        t3 = torch.sparse_coo_tensor([[0]], [1], size=(1,))

        with self.assertRaisesRegex(RuntimeError, "requires non-empty tensor list"):
            opts = c10d.AllreduceCoalescedOptions()
            pg.allreduce_coalesced([], opts)

        with self.assertRaisesRegex(RuntimeError, "tensors must all have the same type"):
            opts = c10d.AllreduceCoalescedOptions()
            pg.allreduce_coalesced([t1, t2], opts)

        with self.assertRaisesRegex(RuntimeError, "invalid tensor layout at index"):
            opts = c10d.AllreduceCoalescedOptions()
            pg.allreduce_coalesced([t1, t3], opts)

        with self.assertRaisesRegex(RuntimeError, "unsupported layout"):
            opts = c10d.AllreduceCoalescedOptions()
            pg.allreduce_coalesced([t3, t3.clone()], opts)

    @skip_if_lt_x_gpu(1)
    @requires_gloo()
    def test_allreduce_coalesced_checks_cuda(self):
        store = c10d.FileStore(self.file_name, self.world_size)
        pg = self._create_process_group_gloo(
            store, self.rank, self.world_size, self.opts()
        )

        t1 = torch.zeros(1, dtype=torch.float32)

        with self.assertRaisesRegex(RuntimeError, "unsupported device type"):
            opts = c10d.AllreduceCoalescedOptions()
            pg.allreduce_coalesced([t1.cuda(), t1.cuda()], opts)

    def _test_allreduce_coalesced_basics(self, fn):
        store = c10d.FileStore(self.file_name, self.world_size)
        pg = self._create_process_group_gloo(
            store, self.rank, self.world_size, self.opts()
        )

        test_cases = simple_coalesced_reduce_tests(self.rank, self.world_size)
        for op, inputs, outputs in test_cases:
            opts = c10d.AllreduceCoalescedOptions()
            opts.reduceOp = op
            tensors = [fn(x) for x in inputs]
            fut = pg.allreduce_coalesced(tensors, opts).get_future()
            fut.wait()
            result = fut.value()
            for result_tensor, expected in zip(result, outputs):
                # TODO(#38095): Replace assertEqualIgnoreType. See issue #38095
                self.assertEqualIgnoreType(result_tensor, expected)

    @requires_gloo()
    def test_allreduce_coalesced_basics(self):
        self._test_allreduce_coalesced_basics(lambda t: t.clone())

    def _expected_output(self, i):
        ws = self.world_size
        return 2 * [torch.tensor([(i * ws) + (ws * (ws - 1) / 2)])]

    def _test_allreduce_coalesced_stress(self, inputs):
        store = c10d.FileStore(self.file_name, self.world_size)
        pg = self._create_process_group_gloo(
            store, self.rank, self.world_size, self.opts(threads=8)
        )
        future_handles = [
            pg.allreduce_coalesced(input).get_future() for input in inputs
        ]
        for i, future_handle in enumerate(future_handles):
            future_handle.wait()
            result = future_handle.value()
            # TODO(#38095): Replace assertEqualIgnoreType. See issue #38095
            self.assertEqualIgnoreType(
                self._expected_output(i),
                result,
                msg="Mismatch in iteration {}".format(i),
            )

    @requires_gloo()
    def test_allreduce_coalesced_stress(self):
        inputs = [2 * [torch.tensor([i + self.rank])] for i in range(1000)]
        self._test_allreduce_coalesced_stress(inputs)

    @requires_gloo()
    def test_allreduce_coalesced_async(self):
        store = c10d.FileStore(self.file_name, self.world_size)
        c10d.init_process_group(
            backend="gloo", rank=self.rank, world_size=self.world_size, store=store
        )

        xs = [2 * [torch.tensor([i + self.rank])] for i in range(2)]
        futs = [c10d.all_reduce_coalesced(x, async_op=True) for x in xs]
        torch.futures.wait_all(futs)
        for i, fut in enumerate(futs):
            self.assertEqualIgnoreType(
                self._expected_output(i),
                fut.wait(),
                msg="Mismatch in iteration {}".format(i),
            )

    @requires_gloo()
    def test_sparse_allreduce_checks(self):
        store = c10d.FileStore(self.file_name, self.world_size)
        pg = self._create_process_group_gloo(
            store, self.rank, self.world_size, self.opts()
        )

        t1 = torch.zeros([1])
        t2 = torch.sparse_coo_tensor([[0]], [1], size=(2,))
        t3 = torch.sparse_coo_tensor([[0]], [1], size=(4,))

        with self.assertRaisesRegex(RuntimeError, "There were no tensor arguments to this function"):
            opts = c10d.AllreduceOptions()
            pg.allreduce([], opts)

        with self.assertRaisesRegex(RuntimeError, "invalid tensor layout"):
            opts = c10d.AllreduceOptions()
            pg.allreduce([t1, t2], opts)

        with self.assertRaisesRegex(RuntimeError, "invalid tensor size"):
            opts = c10d.AllreduceOptions()
            pg.allreduce([t2, t3], opts)

        # Sparse allreduce only works with c10d.ReduceOp.SUM.
        for op in [c10d.ReduceOp.PRODUCT, c10d.ReduceOp.MIN, c10d.ReduceOp.MAX]:
            with self.assertRaisesRegex(RuntimeError, "unsupported reduction operation"):
                opts = c10d.AllreduceOptions()
                opts.reduceOp = op
                pg.allreduce([t3], opts)

    def _test_sparse_allreduce_basics(self, fn):
        store = c10d.FileStore(self.file_name, self.world_size)
        pg = self._create_process_group_gloo(
            store, self.rank, self.world_size, self.opts()
        )

        for num_inputs_per_rank in [1, 2]:
            tests = simple_sparse_reduce_tests(
                self.rank, self.world_size, num_inputs=num_inputs_per_rank
            )
            for (inputs, outputs) in tests:
                tensors = [fn(input) for input in inputs]
                fut = pg.allreduce(tensors).get_future()
                fut.wait()
                result = fut.value()
                self.assertEqual(tensors, outputs)
                self.assertEqual(result, outputs)

    @sandcastle_skip("intermittent failures on Windows, in CI")
    @requires_gloo()
    def test_sparse_allreduce_basics(self):
        self._test_sparse_allreduce_basics(lambda t: t)

    @skip_if_lt_x_gpu(2)
    @requires_gloo()
    def test_sparse_allreduce_basics_cuda(self):
        self._test_sparse_allreduce_basics(lambda t: t.clone().cuda())

    @requires_gloo()
    def test_scatter_checks(self):
        store = c10d.FileStore(self.file_name, self.world_size)
        pg = self._create_process_group_gloo(
            store, self.rank, self.world_size, self.opts()
        )

        t1 = torch.zeros([1], dtype=torch.float32)
        t2 = torch.zeros([1], dtype=torch.float64)
        t3 = torch.zeros([2], dtype=torch.float32)

        with self.assertRaisesRegex(RuntimeError, "invalid root rank"):
            opts = c10d.ScatterOptions()
            opts.rootRank = -1
            pg.scatter([t1], [], opts)

        with self.assertRaisesRegex(RuntimeError, "invalid root rank"):
            opts = c10d.ScatterOptions()
            opts.rootRank = self.world_size
            pg.scatter([t1], [], opts)

        with self.assertRaisesRegex(
            RuntimeError, "requires a single-element output tensor list"
        ):
            opts = c10d.ScatterOptions()
            opts.rootRank = 0
            pg.scatter([], [], opts)

        with self.assertRaisesRegex(
            RuntimeError, "requires a single-element output tensor list"
        ):
            opts = c10d.ScatterOptions()
            opts.rootRank = 0
            pg.scatter([t1, t1], [], opts)

        with self.assertRaisesRegex(RuntimeError, "requires a single-element input list"):
            opts = c10d.ScatterOptions()
            opts.rootRank = self.rank
            pg.scatter([t1], [], opts)

        with self.assertRaisesRegex(RuntimeError, "requires a single-element input list"):
            opts = c10d.ScatterOptions()
            opts.rootRank = self.rank
            pg.scatter([t1], [[t1] * self.world_size, [t1] * self.world_size], opts)

        desired_list_size = self.world_size
        incorrect_list_size = self.world_size - 1
        err_str = "Incorrect input list size {}. Input list size should be {}"
        with self.assertRaisesRegex(
            RuntimeError, err_str.format(incorrect_list_size, desired_list_size)
        ):
            opts = c10d.ScatterOptions()
            opts.rootRank = self.rank
            pg.scatter([t1], [[t1] * incorrect_list_size], opts)

        incorrect_list_size = self.world_size + 1
        with self.assertRaisesRegex(
            RuntimeError, err_str.format(incorrect_list_size, desired_list_size)
        ):
            opts = c10d.ScatterOptions()
            opts.rootRank = self.rank
            pg.scatter([t1], [[t1] * incorrect_list_size], opts)

        with self.assertRaisesRegex(RuntimeError, "invalid tensor type"):
            opts = c10d.ScatterOptions()
            opts.rootRank = self.rank
            pg.scatter([t1], [[t2] * self.world_size], opts)

        with self.assertRaisesRegex(RuntimeError, "invalid tensor size"):
            opts = c10d.ScatterOptions()
            opts.rootRank = self.rank
            pg.scatter([t1], [[t3] * self.world_size], opts)

        with self.assertRaisesRegex(RuntimeError, "requires empty input on non-root"):
            opts = c10d.ScatterOptions()
            opts.rootRank = (self.rank + 1) % self.world_size
            pg.scatter([t1], [[t1] * self.world_size], opts)

    def _test_scatter_basics(self, fn):
        store = c10d.FileStore(self.file_name, self.world_size)
        pg = self._create_process_group_gloo(
            store, self.rank, self.world_size, self.opts()
        )

        # Preallocate tensors for input/output
        input = [fn(torch.tensor([self.rank])) for _ in range(self.world_size)]
        outputs = [fn(torch.tensor([-1])) for _ in range(self.world_size)]

        # Take turns being the scatter root and accumulate work items
        futures = []
        for i in range(self.world_size):
            opts = c10d.ScatterOptions()
            opts.rootRank = i
            if i == self.rank:
                futures.append(pg.scatter([outputs[i]], [input], opts).get_future())
            else:
                futures.append(pg.scatter([outputs[i]], [], opts).get_future())

        # Wait for work to complete
        for i in range(self.world_size):
            futures[i].wait()
            result = futures[i].value()
            self.assertEqual(torch.tensor([i]), result[0])

    @requires_gloo()
    def test_scatter_basics(self):
        self._test_scatter_basics(lambda t: t.clone())

    @skip_if_lt_x_gpu(2)
    @requires_gloo()
    def test_scatter_basics_cuda(self):
        self._test_scatter_basics(lambda t: t.clone().cuda())

    def _test_scatter_stress(self, inputs, fn):
        store = c10d.FileStore(self.file_name, self.world_size)
        pg = self._create_process_group_gloo(
            store, self.rank, self.world_size, self.opts(threads=8)
        )
        outputs = [
            [fn(torch.tensor([-1])) for _ in range(self.world_size)]
            for _ in range(len(inputs))
        ]
        future_handles = []
        for i in range(len(inputs)):
            for root in range(self.world_size):
                opts = c10d.ScatterOptions()
                opts.rootRank = root
                if root == self.rank:
                    fut = pg.scatter(
                        [outputs[i][root]], [[fn(e) for e in inputs[i]]], opts
                    ).get_future()
                else:
                    fut = pg.scatter([outputs[i][root]], [], opts).get_future()
                future_handles.append(fut)

        for i, future_handle in enumerate(future_handles):
            future_handle.wait()
            iter = i // self.world_size
            root = i % self.world_size
            result = future_handle.value()

            self.assertEqual(
                torch.tensor([iter + root]),
                result[0],
                msg=("Mismatch in iteration %d for rank %d" % (iter, root)),
            )

    @requires_gloo()
    def test_scatter_stress(self):
        inputs = [
            [torch.tensor([i + self.rank]) for _ in range(self.world_size)]
            for i in range(1000)
        ]
        self._test_scatter_stress(inputs, lambda t: t.clone())

    @sandcastle_skip(
        "Test is flaky, see https://github.com/pytorch/pytorch/issues/15963"
    )
    @skip_if_lt_x_gpu(2)
    @requires_gloo()
    def test_scatter_stress_cuda(self):
        inputs = [
            [torch.tensor([i + self.rank]) for _ in range(self.world_size)]
            for i in range(1000)
        ]
        self._test_scatter_stress(inputs, lambda t: t.clone().cuda())

    @requires_gloo()
    def test_gather_checks(self):
        store = c10d.FileStore(self.file_name, self.world_size)
        pg = self._create_process_group_gloo(
            store, self.rank, self.world_size, self.opts()
        )

        t1 = torch.zeros([1], dtype=torch.float32)
        t2 = torch.zeros([1], dtype=torch.float64)
        t3 = torch.zeros([2], dtype=torch.float32)

        with self.assertRaisesRegex(RuntimeError, "invalid root rank"):
            opts = c10d.GatherOptions()
            opts.rootRank = -1
            pg.gather([], [t1], opts)

        with self.assertRaisesRegex(RuntimeError, "invalid root rank"):
            opts = c10d.GatherOptions()
            opts.rootRank = self.world_size
            pg.gather([], [t1], opts)

        with self.assertRaisesRegex(
            RuntimeError, "requires a single-element input tensor list"
        ):
            opts = c10d.GatherOptions()
            opts.rootRank = 0
            pg.gather([], [], opts)

        with self.assertRaisesRegex(
            RuntimeError, "requires a single-element input tensor list"
        ):
            opts = c10d.GatherOptions()
            opts.rootRank = 0
            pg.gather([], [t1, t1], opts)

        with self.assertRaisesRegex(
            RuntimeError, "requires a single-element output list"
        ):
            opts = c10d.GatherOptions()
            opts.rootRank = self.rank
            pg.gather([], [t1], opts)

        with self.assertRaisesRegex(
            RuntimeError, "requires a single-element output list"
        ):
            opts = c10d.GatherOptions()
            opts.rootRank = self.rank
            pg.gather([[t1] * self.world_size, [t1] * self.world_size], [t1], opts)

        desired_list_size = self.world_size
        incorrect_list_size = self.world_size - 1
        err_str = "Incorrect output list size {}. Output list size should be {}"
        with self.assertRaisesRegex(
            RuntimeError, err_str.format(incorrect_list_size, desired_list_size)
        ):
            opts = c10d.GatherOptions()
            opts.rootRank = self.rank
            pg.gather([[t1] * incorrect_list_size], [t1], opts)

        incorrect_list_size = self.world_size + 1
        with self.assertRaisesRegex(
            RuntimeError, err_str.format(incorrect_list_size, desired_list_size)
        ):
            opts = c10d.GatherOptions()
            opts.rootRank = self.rank
            pg.gather([[t1] * incorrect_list_size], [t1], opts)

        with self.assertRaisesRegex(RuntimeError, "invalid tensor type"):
            opts = c10d.GatherOptions()
            opts.rootRank = self.rank
            pg.gather([[t2] * self.world_size], [t1], opts)

        with self.assertRaisesRegex(RuntimeError, "invalid tensor size"):
            opts = c10d.GatherOptions()
            opts.rootRank = self.rank
            pg.gather([[t3] * self.world_size], [t1], opts)

        with self.assertRaisesRegex(RuntimeError, "requires empty output on non-root"):
            opts = c10d.GatherOptions()
            opts.rootRank = (self.rank + 1) % self.world_size
            pg.gather([[t1] * self.world_size], [t1], opts)

    def _test_gather_basics(self, fn):
        store = c10d.FileStore(self.file_name, self.world_size)
        pg = self._create_process_group_gloo(
            store, self.rank, self.world_size, self.opts()
        )

        # Preallocate tensors for input/output
        input = [fn(torch.tensor([self.rank]))]
        outputs = [fn(torch.tensor([-1])) for _ in range(self.world_size)]

        # Take turns being the gather root and accumulate work items
        futures = []
        for i in range(self.world_size):
            opts = c10d.GatherOptions()
            opts.rootRank = i
            if i == self.rank:
                futures.append(pg.gather([outputs], input, opts).get_future())
            else:
                futures.append(pg.gather([], input, opts).get_future())

        # Wait for work to complete
        expected = [fn(torch.tensor([rank])) for rank in range(self.world_size)]
        for i in range(self.world_size):
            futures[i].wait()
            result = futures[i].value()
            if i == self.rank:
                self.assertEqual(expected, result)

    @requires_gloo()
    def test_gather_basics(self):
        self._test_gather_basics(lambda t: t.clone())

    @skip_if_lt_x_gpu(2)
    @requires_gloo()
    def test_gather_basics_cuda(self):
        self._test_gather_basics(lambda t: t.clone().cuda())

    @requires_gloo()
    def test_gather_noncontiguous_input(self):
        # Take a column of 2D tensor, such that memory is not dense
        self._test_gather_basics(lambda t: t.expand(2, 2).contiguous()[:, 0])

    def _test_gather_stress(self, inputs, fn):
        store = c10d.FileStore(self.file_name, self.world_size)
        pg = self._create_process_group_gloo(
            store, self.rank, self.world_size, self.opts(threads=8)
        )
        future_handles = []
        outputs = [
            [[fn(torch.tensor([-1])) for _ in range(self.world_size)]]
            for _ in range(len(inputs))
        ]
        expected_outputs = [
            [[torch.tensor([i + j]) for j in range(self.world_size)]]
            for i in range(len(inputs))
        ]
        for i in range(len(inputs)):
            for root in range(self.world_size):
                opts = c10d.GatherOptions()
                opts.rootRank = root
                if root == self.rank:
                    fut = pg.gather(outputs[i], [fn(inputs[i])], opts).get_future()
                else:
                    fut = pg.gather([], [fn(inputs[i])], opts).get_future()
                future_handles.append(fut)

        for i, future_handle in enumerate(future_handles):
            future_handle.wait()
            iter = i // self.world_size
            root = i % self.world_size
            if root == self.rank:
                result = future_handle.value()
                self.assertEqual(
                    expected_outputs[iter],
                    [result],
                    msg=("Mismatch in iteration %d for root %d" % (iter, root)),
                )

    @requires_gloo()
    def test_gather_stress(self):
        inputs = [torch.tensor([i + self.rank]) for i in range(1000)]
        self._test_gather_stress(inputs, lambda t: t.clone())

    @skip_if_lt_x_gpu(2)
    @requires_gloo()
    def test_gather_stress_cuda(self):
        inputs = [torch.tensor([i + self.rank]).cuda() for i in range(1000)]
        self._test_gather_stress(inputs, lambda t: t.clone().cuda())

    @requires_gloo()
    def test_allgather_checks(self):
        store = c10d.FileStore(self.file_name, self.world_size)
        pg = self._create_process_group_gloo(
            store, self.rank, self.world_size, self.opts()
        )

        t1 = torch.zeros([1], dtype=torch.float32)
        t2 = torch.zeros([1], dtype=torch.float64)
        t3 = torch.zeros([2], dtype=torch.float32)

        with self.assertRaisesRegex(RuntimeError, "requires non-empty input tensor list"):
            pg.allgather([], [])

        with self.assertRaisesRegex(
            RuntimeError, "requires input/output tensor lists to have the same length"
        ):
            pg.allgather([], [t1])

        with self.assertRaisesRegex(
            RuntimeError, "requires input/output tensor lists to have the same length"
        ):
            pg.allgather([[t1] * self.world_size, [t1] * self.world_size], [t1])

        with self.assertRaisesRegex(RuntimeError, "invalid output tensor list"):
            pg.allgather([[t1] * (self.world_size - 1)], [t1])

        with self.assertRaisesRegex(RuntimeError, "invalid output tensor list"):
            pg.allgather([[t1] * (self.world_size + 1)], [t1])

        with self.assertRaisesRegex(RuntimeError, "invalid tensor type"):
            pg.allgather(
                [[t1, t1] * (self.world_size), [t1, t1] * (self.world_size)], [t1, t2]
            )

        with self.assertRaisesRegex(RuntimeError, "invalid tensor size"):
            pg.allgather(
                [[t1, t1] * (self.world_size), [t1, t1] * (self.world_size)], [t1, t3]
            )

        with self.assertRaisesRegex(RuntimeError, "invalid tensor type"):
            pg.allgather([([t1, t2] * (self.world_size))[: self.world_size]], [t1])

        with self.assertRaisesRegex(RuntimeError, "invalid tensor size"):
            pg.allgather([([t1, t3] * (self.world_size))[: self.world_size]], [t1])

    def _test_allgather_basics(self, fn):
        store = c10d.FileStore(self.file_name, self.world_size)
        pg = self._create_process_group_gloo(
            store, self.rank, self.world_size, self.opts()
        )

        # Run with N input tensor per rank
        for n in [1, 2, 3]:
            input = [fn(torch.tensor([n * self.rank + i])) for i in range(n)]
            output = [
                [fn(torch.tensor([-1])) for _ in range(n * self.world_size)]
                for _ in range(n)
            ]
            expected_output = [
                [fn(torch.tensor([i])) for i in range(n * self.world_size)]
                for _ in range(n)
            ]
            fut = pg.allgather(output, input).get_future()
            fut.wait()
            result = fut.value()
            if n == 1:
                result = [result]
            self.assertEqual(expected_output, result)

    @requires_gloo()
    def test_allgather_basics(self):
        self._test_allgather_basics(lambda t: t.clone())

    @skip_if_lt_x_gpu(2)
    @requires_gloo()
    def test_allgather_basics_cuda(self):
        self._test_allgather_basics(lambda t: t.clone().cuda())

    @requires_gloo()
    def test_allgather_noncontiguous_input(self):
        # Take a column of 2D tensor, such that memory is not dense
        self._test_allgather_basics(lambda t: t.expand(2, 2).contiguous()[:, 0])

    def _test_allgather_stress(self, inputs, fn):
        store = c10d.FileStore(self.file_name, self.world_size)
        pg = self._create_process_group_gloo(
            store, self.rank, self.world_size, self.opts(threads=8)
        )
        future_handles = []
        outputs = [
            [[fn(torch.tensor([-1])) for _ in range(self.world_size)]]
            for _ in range(len(inputs))
        ]
        expected_outputs = [
            [[torch.tensor([i + j]) for j in range(self.world_size)]]
            for i in range(len(inputs))
        ]
        input_holder = {}
        for i in range(len(inputs)):
            # Note that this works around the data race discussed in
            # https://github.com/pytorch/pytorch/issues/75529, but we should
            # actually be able to pass the list directly into allgather when
            # that race is fixed.
            input_holder[i] = [fn(inputs[i])]
            fut = pg.allgather(outputs[i], input_holder[i]).get_future()
            future_handles.append(fut)

        for i, future_handle in enumerate(future_handles):
            future_handle.wait()
            result = future_handle.value()
            self.assertEqual(
                expected_outputs[i],
                [result],
                msg=("Mismatch in iteration %d" % i),
            )

    @requires_gloo()
    def test_allgather_stress(self):
        inputs = [torch.tensor([i + self.rank]) for i in range(1000)]
        self._test_allgather_stress(inputs, lambda t: t.clone())

    @skip_if_lt_x_gpu(2)
    @requires_gloo()
    def test_allgather_stress_cuda(self):
        inputs = [torch.tensor([i + self.rank]).cuda() for i in range(1000)]
        self._test_allgather_stress(inputs, lambda t: t.clone().cuda())

    @requires_gloo()
    def test_allgather_coalesced_checks(self):
        store = c10d.FileStore(self.file_name, self.world_size)
        pg = self._create_process_group_gloo(
            store, self.rank, self.world_size, self.opts()
        )
        dummy_input = [torch.zeros([1], dtype=torch.float32)]
        dummy_output_lists = [
            [torch.zeros([1], dtype=torch.float32)] for _ in range(self.world_size)
        ]

        # One of output tensors does not match input list.
        dummy_output_lists[0] = [torch.zeros([0], dtype=torch.float32)]
        with self.assertRaisesRegex(
            RuntimeError, "invalid size of output tensor at index 0"
        ):
            c10d.all_gather_coalesced(dummy_output_lists, dummy_input, pg)

        # One of output tensors does not match input list.
        dummy_output_lists[0] = [torch.zeros([1], dtype=torch.float64)]
        with self.assertRaisesRegex(RuntimeError, "invalid tensor type at index 0"):
            c10d.all_gather_coalesced(dummy_output_lists, dummy_input, pg)

        # Output lists have too many elements
        dummy_output_lists = [
            [torch.zeros([1], dtype=torch.float32)] for _ in range(self.world_size + 1)
        ]
        with self.assertRaisesRegex(
            RuntimeError, "output lists should be equal to world size"
        ):
            c10d.all_gather_coalesced(dummy_output_lists, dummy_input, pg)

        # Output is not a list of lists.
        dummy_output_lists = [torch.zeros([0], dtype=torch.float32)]
        with self.assertRaisesRegex(
            RuntimeError, "Invalid function argument.*output_tensor_lists"
        ):
            c10d.all_gather_coalesced(dummy_output_lists, dummy_input, pg)

    @requires_gloo()
    def test_allgather_coalesced_async(self):
        store = c10d.FileStore(self.file_name, self.world_size)
        c10d.init_process_group(
            backend="gloo", rank=self.rank, world_size=self.world_size, store=store
        )

        xxs = [2 * [torch.tensor([i + self.rank])] for i in range(2)]
        yys = [[[torch.zeros_like(x) for x in xx] for _ in range(self.world_size)] for xx in xxs]
        futs = [c10d.all_gather_coalesced(yy, xx, async_op=True) for xx, yy in zip(xxs, yys)]

        # expected outputs
        zzs = [[2 * [torch.tensor([i + r])] for r in range(self.world_size)] for i in range(2)]

        torch.futures.wait_all(futs)
        for yy, zz in zip(yys, zzs):
            # one iteration
            for y_out, z_out in zip(yy, zz):
                # one output tensor list
                for y, z in zip(y_out, z_out):
                    # one tensor in output tensor list
                    self.assertEqualIgnoreType(y, z)

        # Added to address https://github.com/pytorch/pytorch/issues/65231
        # In the failed tests, all assertEqualIgnoreType are passed on all
        # processes. However, one of the process didn't call ProcessGroupGloo
        # destructor before exiting program. This is not surprising as the only
        # guarantee that Python makes is that garbage collection MAY happen
        # before the program exits. If GC didn't happen, the two threads in
        # ProcessGroup might be destructed before joined.
        # FIXME: it's still unclear why only this test require explicit
        # destroy_process_group()
        c10d.destroy_process_group()

    @requires_gloo()
    def test_reduce_checks(self):
        store = c10d.FileStore(self.file_name, self.world_size)
        pg = pg = self._create_process_group_gloo(
            store, self.rank, self.world_size, self.opts()
        )

        t1 = torch.zeros([1], dtype=torch.float32)

        with self.assertRaisesRegex(RuntimeError, "invalid root rank"):
            opts = c10d.ReduceOptions()
            opts.rootRank = -1
            opts.rootTensor = 0
            pg.reduce([t1], opts)

        with self.assertRaisesRegex(RuntimeError, "invalid root rank"):
            opts = c10d.ReduceOptions()
            opts.rootRank = self.world_size
            opts.rootTensor = 0
            pg.reduce([t1], opts)

        with self.assertRaisesRegex(RuntimeError, "invalid root tensor"):
            opts = c10d.ReduceOptions()
            opts.rootRank = self.rank
            opts.rootTensor = 1
            pg.reduce([t1], opts)

        with self.assertRaisesRegex(
            RuntimeError, "requires a single-element tensor list"
        ):
            opts = c10d.ReduceOptions()
            opts.rootRank = self.rank
            opts.rootTensor = 0
            pg.reduce([t1, t1], opts)

    def _test_reduce_basics(self, fn):
        store = c10d.FileStore(self.file_name, self.world_size)
        pg = self._create_process_group_gloo(
            store, self.rank, self.world_size, self.opts()
        )
        for (op, input, output) in simple_reduce_tests(self.rank, self.world_size):
            for root in range(self.world_size):
                opts = c10d.ReduceOptions()
                opts.reduceOp = op
                opts.rootRank = root
                tmp = fn(input)
                fut = pg.reduce([tmp], opts).get_future()
                fut.wait()
                result = fut.value()
                if root == self.rank:
                    # TODO(#38095): Replace assertEqualIgnoreType. See issue #38095
                    self.assertEqualIgnoreType(output, result[0])

    @requires_gloo()
    def test_reduce_basics(self):
        self._test_reduce_basics(lambda t: t.clone())

    @skip_if_lt_x_gpu(2)
    @requires_gloo()
    def test_reduce_basics_cuda(self):
        self._test_reduce_basics(lambda t: t.clone().cuda())

    def _test_reduce_stress(self, inputs):
        store = c10d.FileStore(self.file_name, self.world_size)
        pg = self._create_process_group_gloo(
            store, self.rank, self.world_size, self.opts(threads=8)
        )
        future_handles = []
        outputs = []
        for i in range(len(inputs)):
            for root in range(self.world_size):
                opts = c10d.ReduceOptions()
                opts.rootRank = root
                tmp = inputs[i].clone()
                outputs.append(tmp)
                fut = pg.reduce([tmp], opts).get_future()
                future_handles.append(fut)

        for i, future_handle in enumerate(future_handles):
            future_handle.wait()
            result = future_handle.value()
            iter = i // self.world_size
            root = i % self.world_size
            if root == self.rank:
                # TODO(#38095): Replace assertEqualIgnoreType. See issue #38095
                self.assertEqualIgnoreType(
                    torch.tensor(
                        [
                            (iter * self.world_size)
                            + (self.world_size * (self.world_size - 1) / 2)
                        ]
                    ),
                    result[0],
                    msg=("Mismatch in iteration %d with root rank %d" % (iter, root)),
                )

    @requires_gloo()
    def test_reduce_stress(self):
        inputs = [torch.tensor([i + self.rank]) for i in range(1000)]
        self._test_reduce_stress(inputs)

    @skip_if_lt_x_gpu(2)
    @requires_gloo()
    def test_reduce_stress_cuda(self):
        inputs = [torch.tensor([i + self.rank]).cuda() for i in range(1000)]
        self._test_reduce_stress(inputs)

    @requires_gloo()
    def test_send_recv_all_to_all(self):
        store = c10d.FileStore(self.file_name, self.world_size)
        pg = self._create_process_group_gloo(
            store, self.rank, self.world_size, self.opts()
        )

        # Preallocate tensors for input/output
        inputs = [torch.tensor([self.rank]) for _ in range(self.world_size)]
        outputs = [torch.tensor([-1]) for _ in range(self.world_size)]

        # Issue sends
        send_work = []
        for i in range(self.world_size):
            if i == self.rank:
                continue
            send_work.append(pg.send([inputs[i]], i, 0))

        # Issue recvs
        recv_work = []
        for i in range(self.world_size):
            if i == self.rank:
                continue
            recv_work.append(pg.recv([outputs[i]], i, 0))

        # Wait for sends to complete
        for work in send_work:
            work.wait()
            self.assertTrue(work.is_completed())

        # Wait for recvs to complete
        for work in recv_work:
            work.wait()
            self.assertTrue(work.is_completed())

        # Test that every output other than our own contains the respective rank
        for i in range(self.world_size):
            if i == self.rank:
                continue
            self.assertEqual(torch.tensor([i]), outputs[i])

    @requires_gloo()
    def test_barrier_implies_wait(self):
        store = c10d.FileStore(self.file_name, self.world_size)
        pg = self._create_process_group_gloo(
            store, self.rank, self.world_size, self.opts()
        )

        # Kick off allreduce operations
        size = (100, 100)
        num = 16
        tensors = [torch.full(size, float(i)) for i in range(num)]
        for tensor in tensors:
            # Note: leak the returned work handle
            pg.allreduce(tensor)

        # Barrier should ensure all previous work has completed
        pg.barrier().get_future().wait()

        for i, tensor in enumerate(tensors):
            self.assertEqual(torch.full(size, float(i * self.world_size)), tensor)

    @skip_if_win32()
    @requires_gloo()
    def test_round_robin(self):
        num_process_groups = 2
        store = c10d.FileStore(self.file_name, self.world_size)
        pg = c10d._round_robin_process_groups(
            [
                c10d.ProcessGroupGloo(
                    c10d.PrefixStore(str(i), store),
                    self.rank,
                    self.world_size,
                    self.opts(),
                )
                for i in range(num_process_groups)
            ]
        )

        # Run a few collectives so that we have called each process group
        for _ in range(num_process_groups + 1):
            tensor = torch.full([100, 100], float(self.rank))
            pg.broadcast(tensor, root=0).wait()
            self.assertEqual(torch.full([100, 100], 0.0), tensor)

    @skip_if_win32()
    @requires_gloo()
    def test_round_robin_create_destroy(self):
        store = c10d.FileStore(self.file_name, self.world_size)

        def create(num, prefix):
            return c10d._round_robin_process_groups(
                [
                    c10d.ProcessGroupGloo(
                        c10d.PrefixStore("%s/%d" % (prefix, i), store),
                        self.rank,
                        self.world_size,
                        self.opts(),
                    )
                    for i in range(num)
                ]
            )

        # Run create/use/destroy twice
        for i in range(2):
            num_process_groups = 2
            pg = create(num=num_process_groups, prefix=i)
            for _ in range(3):
                tensor = torch.ones([10, 10])
                pg.allreduce(tensor).wait()
                self.assertEqual(torch.full([10, 10], float(self.world_size)), tensor)
            del pg


class DistributedDataParallelTest(
    test_c10d_common.CommonDistributedDataParallelTest, MultiProcessTestCase
):
    def setUp(self):
        super(DistributedDataParallelTest, self).setUp()
        self._spawn_processes()

    def _get_process_group(self):
        store = self._get_store()
        return c10d.ProcessGroupGloo(store, self.rank, self.world_size)

    def _test_gloo_backend(
        self, devices, device_ids, multi_device=False, gradient_as_bucket_view=False
    ):
        store = c10d.FileStore(self.file_name, self.world_size)
        options = c10d.ProcessGroupGloo._Options()
        options._devices = [create_device(interface=LOOPBACK)]
        process_group = c10d.ProcessGroupGloo(
            store, self.rank, self.world_size, options
        )
        self._test_ddp_with_process_group(
            process_group, devices, device_ids, multi_device, gradient_as_bucket_view
        )

    @requires_gloo()
    def test_gloo_backend_cpu_module(self):
        self._test_gloo_backend([torch.device("cpu")], None)

    @requires_gloo()
    def test_gloo_backend_cpu_module_grad_is_view(self):
        self._test_gloo_backend(
            [torch.device("cpu")], None, gradient_as_bucket_view=True
        )

    @requires_gloo()
    @skip_if_lt_x_gpu(2)
    def test_gloo_backend_1gpu_module_device_ids_integer_list(self):
        int_devices = gpus_for_rank(self.world_size)[self.rank][:1]
        devices = [torch.device("cuda:" + str(i)) for i in int_devices]
        self._test_gloo_backend(devices, int_devices)

    @requires_gloo()
    @skip_if_lt_x_gpu(2)
    def test_gloo_backend_1gpu_module_device_ids_torch_device_list(self):
        int_devices = gpus_for_rank(self.world_size)[self.rank][:1]
        devices = [torch.device("cuda:" + str(i)) for i in int_devices]
        self._test_gloo_backend(devices, devices)

    @requires_gloo()
    @skip_if_lt_x_gpu(4)
    def test_gloo_backend_2gpu_module(self):
        int_devices = gpus_for_rank(self.world_size)[self.rank][:2]
        devices = [torch.device("cuda:" + str(i)) for i in int_devices]
        self._test_gloo_backend(devices, None, multi_device=True)

    @requires_gloo()
    @skip_if_lt_x_gpu(8)
    def test_gloo_backend_4gpu_module(self):
        int_devices = gpus_for_rank(self.world_size)[self.rank][:4]
        devices = [torch.device("cuda:" + str(i)) for i in int_devices]
        self._test_gloo_backend(devices, None, multi_device=True)

    def _test_global_local_unused_params_grad(
        self, gradient_as_bucket_view=False, static_graph=False
    ):
        """
        By simulating a multi-task training, this test is to make sure:
        1) DDP does not touch the grad of globally unused parameters.
        2) DDP does update the grad of locally unused parameters.
        """

        class GlobalLocalUnusedParamModule(nn.Module):
            def __init__(self):
                super(GlobalLocalUnusedParamModule, self).__init__()
                self.t0 = Task()
                self.t1 = Task()
                self.task_unused = Task()

            def task_parameters(self):
                return (self.t0.p, self.t1.p, self.task_unused.p)

            def forward(self, x, rank):
                return self.t0(x) if rank == 0 else self.t1(x)

        def run_and_verify_grad(model):
            # Run forward
            output = model(8, self.rank)

            # The grads of all parameters should be None at this point.
            t0_p, t1_p, task_unused_p = model.module.task_parameters()
            self.assertIsNone(t0_p.grad)
            self.assertIsNone(t1_p.grad)
            self.assertIsNone(task_unused_p.grad)

            # Run backward
            output.mean().backward()

            # Now locally unused parameter should have grad updated on all ranks.
            # However the globally unused parameter should still have None grad.
            self.assertIsNotNone(t0_p.grad)
            self.assertIsNotNone(t1_p.grad)
            self.assertIsNone(task_unused_p.grad)

        store = c10d.FileStore(self.file_name, self.world_size)
        process_group = c10d.ProcessGroupGloo(store, self.rank, self.world_size)

        # Test on CPU
        cpu_model = DistributedDataParallel(
            GlobalLocalUnusedParamModule().cpu(),
            process_group=process_group,
            find_unused_parameters=True,
            gradient_as_bucket_view=gradient_as_bucket_view,
            static_graph=static_graph,
        )
        run_and_verify_grad(cpu_model)

        # Test on GPU
        device_id = gpus_for_rank(self.world_size)[self.rank][0]
        gpu_model = DistributedDataParallel(
            GlobalLocalUnusedParamModule().to(device_id),
            device_ids=[device_id],
            process_group=process_group,
            find_unused_parameters=True,
            gradient_as_bucket_view=gradient_as_bucket_view,
            static_graph=static_graph,
        )
        run_and_verify_grad(gpu_model)

    @requires_gloo()
    @skip_if_lt_x_gpu(2)
    def test_global_local_unused_params_grad(self):
        self._test_global_local_unused_params_grad()

    @requires_gloo()
    @skip_if_lt_x_gpu(2)
    def test_global_local_unused_params_grad_with_grad_is_view(self):
        self._test_global_local_unused_params_grad(gradient_as_bucket_view=True)

    @requires_gloo()
    @skip_if_lt_x_gpu(2)
    def test_global_local_unused_params_grad_with_static_graph(self):
        self._test_global_local_unused_params_grad(static_graph=True)

    @requires_gloo()
    @skip_if_lt_x_gpu(2)
    def test_find_unused_parameters_when_unused_parameters_empty(self):
        """
        An empty unused_parameters array does not imply find_unused_parameters =
        false. This test makes sure that DDP allreduces unused parameters
        accordingly where the forward pass in some process uses all parameters.
        This unit test creates a module that uses all parameters in rank = 0, and
        has unused parameters in other ranks.
        """

        class FindUnusedParamModule(nn.Module):
            def __init__(self):
                super(FindUnusedParamModule, self).__init__()
                self.t0 = Task()
                self.t1 = Task()

            def task_parameters(self):
                return (self.t0.p, self.t1.p)

            def forward(self, x, rank):
                return self.t1(self.t0(x)) if rank == 0 else self.t1(x)

        def run_and_verify_grad(model):
            # Run forward
            output = model(8, self.rank)

            # The grads of all parameters should be None at this point.
            [self.assertIsNone(t_p.grad) for t_p in model.module.task_parameters()]

            # Run backward
            output.mean().backward()

            # Now locally unused parameter should have grad updated on all ranks.
            [self.assertIsNotNone(t_p.grad) for t_p in model.module.task_parameters()]

        store = c10d.FileStore(self.file_name, self.world_size)
        process_group = c10d.ProcessGroupGloo(store, self.rank, self.world_size)

        # Test on CPU
        cpu_model = DistributedDataParallel(
            FindUnusedParamModule().cpu(),
            process_group=process_group,
            find_unused_parameters=True,
        )
        run_and_verify_grad(cpu_model)

        # Test on GPU
        device_id = gpus_for_rank(self.world_size)[self.rank][0]
        gpu_model = DistributedDataParallel(
            FindUnusedParamModule().to(device_id),
            device_ids=[device_id],
            process_group=process_group,
            find_unused_parameters=True,
        )
        run_and_verify_grad(gpu_model)

    @requires_gloo()
    def test_ignored_output(self):
        """
        Test that the output of a model can be ignored and that there is no
        implicit requirement that `backward` gets called.
        """
        store = c10d.FileStore(self.file_name, self.world_size)
        process_group = c10d.ProcessGroupGloo(store, self.rank, self.world_size)

        class IgnoredOutput(nn.Module):
            def __init__(self):
                super(IgnoredOutput, self).__init__()
                self.fc1 = nn.Linear(2, 10, bias=False)
                self.fc2 = nn.Linear(10, 4, bias=False)
                self.relu = nn.ReLU()

            def forward(self, x):
                x = self.relu(self.fc1(x))
                x = self.relu(self.fc2(x))
                return F.softmax(x, dim=1)

        model = DistributedDataParallel(
            IgnoredOutput().float(),
            process_group=process_group,
        )

        batch_size = 4
        criterion = nn.CrossEntropyLoss()
        input = torch.rand([batch_size, 2], dtype=torch.float)
        target = torch.LongTensor([random.randrange(4) for _ in range(batch_size)])

        # Run a few iterations where we ignore the output.
        for _ in range(4):
            output = model(input)
            del output

        # Run a few iterations where we use the output.
        for _ in range(4):
            output = model(input)
            loss = criterion(output, target)
            loss.backward()

    @requires_gloo()
    def test_ignored_output_with_unused_parameters(self):
        """
        Test that the output of a model can be ignored and that there is no
        implicit requirement that `backward` gets called, if not all model
        parameters participated in computing the model output.
        """
        store = c10d.FileStore(self.file_name, self.world_size)
        process_group = c10d.ProcessGroupGloo(store, self.rank, self.world_size)

        class IgnoredOutputWithUnusedParameters(nn.Module):
            def __init__(self):
                super(IgnoredOutputWithUnusedParameters, self).__init__()
                self.fc1 = nn.Linear(2, 10, bias=False)
                self.fc2 = nn.Linear(10, 4, bias=False)
                self.fc3 = nn.Linear(4, 4, bias=False)
                self.relu = nn.ReLU()

            def forward(self, x):
                x = self.relu(self.fc1(x))
                x = self.relu(self.fc2(x))
                return F.softmax(x, dim=1)

        model = DistributedDataParallel(
            IgnoredOutputWithUnusedParameters().float(),
            process_group=process_group,
            find_unused_parameters=True,
        )

        batch_size = 4
        criterion = nn.CrossEntropyLoss()
        input = torch.rand([batch_size, 2], dtype=torch.float)
        target = torch.LongTensor([random.randrange(4) for _ in range(batch_size)])

        # Run a few iterations where we ignore the output.
        for _ in range(4):
            output = model(input)
            del output

        # Run a few iterations where we use the output.
        for _ in range(4):
            output = model(input)
            loss = criterion(output, target)
            loss.backward()

    def _run_and_verify_sparse_gradients(self, vanilla_model, ddp_model):
        mult = 2
        batch_size = mult * self.world_size
        criterion = nn.CrossEntropyLoss()
        input = torch.randint(0, 10, [batch_size, 2])
        target = torch.randint(0, 10, [batch_size])

        # Run with entire batch against single process version
        criterion(vanilla_model(input), target).backward()

        # Run with partial batch against multi process version
        partial_input = input.split(mult)[self.rank]
        partial_target = target.split(mult)[self.rank]
        criterion(ddp_model(partial_input), partial_target).backward()

        # Check that the gradients are sparse and identical
        vanilla_parameter = next(vanilla_model.parameters())
        ddp_parameter = next(ddp_model.parameters())
        self.assertEqual(vanilla_parameter.grad.coalesce(), ddp_parameter.grad.coalesce())

    @requires_gloo()
    @skip_if_lt_x_gpu(2)
    def test_save_load_checkpoint(self):
        dist.init_process_group(
            "gloo",
            init_method=f"file://{self.file_name}",
            world_size=self.world_size,
            rank=self.rank,
        )

        class TestModel(nn.Module):
            def __init__(self):
                super(TestModel, self).__init__()
                self.fc1 = nn.Linear(2, 10, bias=False)
                self.fc2 = nn.Linear(10, 4, bias=False)
                self.relu = nn.ReLU()

            def forward(self, x):
                x = self.relu(self.fc1(x))
                x = self.relu(self.fc2(x))
                return F.softmax(x, dim=1)

        def train_loop(model, optimizer, iterations):
            for _ in range(iterations):
                optimizer.zero_grad()
                output = model(input)
                loss = criterion(output, target)
                loss.backward()
                optimizer.step()

        device_id = gpus_for_rank(self.world_size)[self.rank][0]

        model_withload = TestModel().float().to(device_id)
        model_withoutload = TestModel().float().to(device_id)

        ddp_withload = DistributedDataParallel(
            model_withload,
            device_ids=[device_id],
        )
        ddp_withoutload = DistributedDataParallel(
            model_withoutload,
            device_ids=[device_id],
        )

        # ensure that all the three models start with the same set of parameters. By default they are randomized on construction
        for p in ddp_withload.parameters():
            with torch.no_grad():
                p.zero_()
        for p in model_withload.parameters():
            with torch.no_grad():
                p.zero_()
        for p in ddp_withoutload.parameters():
            with torch.no_grad():
                p.zero_()

        batch_size = 4
        criterion = nn.CrossEntropyLoss()

        optimizer_withload = torch.optim.SGD(ddp_withload.parameters(), lr=0.001)
        optimizer_non_ddp_withload = torch.optim.SGD(
            model_withload.parameters(), lr=0.001
        )
        optimizer_withoutload = torch.optim.SGD(ddp_withoutload.parameters(), lr=0.001)

        input = torch.rand([batch_size, 2], dtype=torch.float).to(device_id)
        target = torch.LongTensor([random.randrange(4) for _ in range(batch_size)]).to(
            device_id
        )

        # run the model for 6 iterations, with a checkpoint in the middle
        train_loop(ddp_withload, optimizer_withload, 3)

        # zero out parameters of both DDP and non-DDP models and reload them from the DDP state dict
        checkpoint_path = tempfile.gettempdir() + "/model.checkpoint"
        if self.rank == 0:
            torch.save(ddp_withload.state_dict(), checkpoint_path)

        dist.barrier()
        map_location = {"cuda:%d" % 0: "cuda:%d" % self.rank}
        ddp_state_dict = torch.load(checkpoint_path, map_location=map_location)

        for model in [ddp_withload, model_withload]:
            for p in ddp_withload.parameters():
                with torch.no_grad():
                    p.zero_()
        ddp_withload.load_state_dict(ddp_state_dict)
        # the non-DDP model needs to first remove the prefix of "module." from the DDP state dict
        torch.nn.modules.utils.consume_prefix_in_state_dict_if_present(
            ddp_state_dict, "module."
        )
        model_withload.load_state_dict(ddp_state_dict)

        train_loop(ddp_withload, optimizer_withload, 3)
        train_loop(model_withload, optimizer_non_ddp_withload, 3)

        # re-run the model with the same inputs for 6 iterations with no checkpoint
        train_loop(ddp_withoutload, optimizer_withoutload, 6)

        for p_withload, p_withoutload, p_non_ddp_withload in zip(
            ddp_withload.parameters(),
            ddp_withoutload.parameters(),
            model_withload.parameters(),
        ):
            self.assertEqual(p_withload, p_withoutload)
            self.assertEqual(p_non_ddp_withload, p_withoutload)

    def _test_sparse_gradients(self, gradient_as_bucket_view=False):
        store = c10d.FileStore(self.file_name, self.world_size)
        process_group = c10d.ProcessGroupGloo(store, self.rank, self.world_size)

        # Ensure initialized weights and inputs are identical across processes
        torch.manual_seed(1337)

        vanilla_model = SparseGradientModule()
        ddp_model = DistributedDataParallel(
            copy.deepcopy(vanilla_model),
            process_group=process_group,
            gradient_as_bucket_view=gradient_as_bucket_view,
        )

        self._run_and_verify_sparse_gradients(vanilla_model, ddp_model)

    @requires_gloo()
    def test_sparse_gradients(self):
        self._test_sparse_gradients()

    @requires_gloo()
    def test_sparse_gradients_grad_is_view(self):
        self._test_sparse_gradients(gradient_as_bucket_view=True)

    @requires_gloo()
    def test_ddp_comm_hook_future_passing_cpu(self):
        """
        This unit test verifies whether the Future object is passed properly.
        The callback function creates a Future object and sets a value to it.
        """
        store = c10d.FileStore(self.file_name, self.world_size)
        process_group = c10d.ProcessGroupGloo(store, self.rank, self.world_size)

        # Test on CPU
        cpu_model = DistributedDataParallel(
            ModuleForDdpCommHook().cpu(), process_group=process_group
        )

        # Register DDP Communication Hook
        cpu_model.register_comm_hook(None, self._simple_hook)

        # check whether the grads are equal to what then callback returns.
        # without the comm_hook, result would be 0.25 * torch.ones(2, 2).
        self._run_and_verify_hook(cpu_model, 8, 2 * torch.ones(2, 2))

    def _gpu_model_with_ddp_comm_hook(
        self, process_group, hook=None, gradient_as_bucket_view=False, state=None
    ):
        device_id = gpus_for_rank(self.world_size)[self.rank][0]
        gpu_model = DistributedDataParallel(
            ModuleForDdpCommHook().to(device_id),
            device_ids=[device_id],
            process_group=process_group,
            gradient_as_bucket_view=gradient_as_bucket_view,
        )

        # Register a DDP communication hook if any.
        if hook is not None:
            gpu_model.register_comm_hook(state, hook)

        return gpu_model

    @requires_gloo()
    @skip_if_lt_x_gpu(2)
    def test_ddp_comm_hook_future_passing_gpu_gloo(self):
        """
        This unit test verifies whether the Future object is passed properly using gloo backend.
        The hook callback function creates a Future object and sets a value to it.
        """
        store = c10d.FileStore(self.file_name, self.world_size)
        process_group = c10d.ProcessGroupGloo(store, self.rank, self.world_size)

        # Get GPU model with simple_hook registered.
        gpu_model = self._gpu_model_with_ddp_comm_hook(process_group, self._simple_hook)

        # check whether the grads are equal to what simple_hook's then callback returns.
        # without the comm_hook, result would be 0.25 * torch.ones(2, 2).
        self._run_and_verify_hook(gpu_model, 8, 2 * torch.ones(2, 2))

    @requires_gloo()
    def test_ddp_invalid_comm_hook_init(self):
        """
        This unit test makes sure that register_comm_hook properly checks the format
        of hook defined by user. The Python hook must be callable. This test also
        checks whether bucket annotation checked properly if defined.
        """
        store = c10d.FileStore(self.file_name, self.world_size)
        process_group = c10d.ProcessGroupGloo(store, self.rank, self.world_size)

        model = DistributedDataParallel(
            ModuleForDdpCommHook(), process_group=process_group
        )

        with self.assertRaisesRegex(TypeError, "Communication hook must be callable."):
            model.register_comm_hook(state=None, hook=1)

        with self.assertRaisesRegex(
            ValueError, "bucket annotation should be dist.GradBucket."
        ):

            def comm_hook(
                state: object, bucket: int
            ) -> torch.futures.Future[torch.Tensor]:
                return torch.futures.Future()

            model.register_comm_hook(state=None, hook=comm_hook)

    @requires_gloo()
    def test_ddp_invalid_comm_hook_return_type(self):
        """
        This test checks whether return annotation checked properly if defined. It also
        checks whether an internal error is thrown if return type is incorrect and user
        hasn't specified any return type annotation.
        """
        store = c10d.FileStore(self.file_name, self.world_size)
        process_group = c10d.ProcessGroupGloo(store, self.rank, self.world_size)

        model = DistributedDataParallel(
            ModuleForDdpCommHook(), process_group=process_group
        )

        expected_err = "Communication hook: return annotation should be torch.futures.Future"
        with self.assertRaisesRegex(
            ValueError,
            expected_err,
        ):

            def comm_hook(state: object, bucket: dist.GradBucket) -> int:
                return torch.futures.Future()

            model.register_comm_hook(state=None, hook=comm_hook)

        verify_ddp_error_logged(model, expected_err)

        with self.assertRaisesRegex(
            RuntimeError,
            "callback must return a torch.futures.Future object, but got",
        ):

            def comm_hook(state: object, bucket: dist.GradBucket):
                return 1

            model.register_comm_hook(state=None, hook=comm_hook)

            # Run forward
            output = model(8, self.rank)

            # Run backward
            output.mean().backward()

    @requires_gloo()
    def test_ddp_comm_hook_register_just_once(self):
        """
        DDP communication hook can only be registered once. This test validates whether
        the error is thrown properly when register_comm_hook is called more than once.
        """
        store = c10d.FileStore(self.file_name, self.world_size)
        process_group = c10d.ProcessGroupGloo(store, self.rank, self.world_size)

        model = DistributedDataParallel(
            ModuleForDdpCommHook(), process_group=process_group
        )

        def dummy_hook(state, bucket):
            fut = torch.futures.Future()
            fut.set_result([bucket.buffer()])
            return fut

        model.register_comm_hook(None, dummy_hook)

        with self.assertRaisesRegex(
            RuntimeError,
            "register_comm_hook or register_builtin_comm_hook can only be called once.",
        ):
            model.register_comm_hook(None, dummy_hook)

    @requires_gloo()
    def test_ddp_comm_hook_sparse_gradients(self):
        """
        Runs "test_sparse_gradients" unit test with DDP communication hook. We define a
        simple hook that does allreduce and works with gloo backend for this test.
        """
        store = c10d.FileStore(self.file_name, self.world_size)
        process_group = c10d.ProcessGroupGloo(store, self.rank, self.world_size)

        # Ensure initialized weights and inputs are identical across processes
        torch.manual_seed(1337)

        vanilla_model = SparseGradientModule()
        ddp_model = DistributedDataParallel(
            copy.deepcopy(vanilla_model),
            process_group=process_group,
        )

        def allreduce_hook_gloo(
            state: object, bucket: dist.GradBucket
        ) -> torch.futures.Future[torch.Tensor]:
            def div_by_world_size(fut):
                # Divide the result by 2 * world_size.
                return fut.wait()[0] / self.world_size

            # Prepare allreduced grad bucket tensors by running an async work.
            fut = process_group.allreduce([bucket.buffer()]).get_future()
            return fut.then(div_by_world_size)

        ddp_model.register_comm_hook(None, allreduce_hook_gloo)

        self._run_and_verify_sparse_gradients(vanilla_model, ddp_model)


class ReducerModule(nn.Module):
    def __init__(self):
        super(ReducerModule, self).__init__()
        self.fc1 = nn.Linear(2, 10, bias=False)
        self.fc2 = nn.Linear(10, 4, bias=False)
        self.fc3 = nn.Linear(4, 4, bias=False)
        self.relu = nn.ReLU()

    def forward(self, x, use_fc3=True):
        x = self.relu(self.fc1(x)).float()
        x = self.relu(self.fc2(x)).float()
        if use_fc3:
            x = self.fc3(x).float()
        return F.softmax(x, dim=1)


class ReducerTest(TestCase):
    def setUp(self):
        self.file = tempfile.NamedTemporaryFile(delete=False)
        self.store = c10d.FileStore(self.file.name, 1)
        self.process_group = c10d.ProcessGroupGloo(self.store, 0, 1)

    @requires_gloo()
    def test_single_dtype_single_bucket(self):
        model = ReducerModule()
        parameters = list(model.parameters())
        buckets = [list(range(len(parameters)))]
        dist.Reducer(parameters, buckets, [dist._DEFAULT_FIRST_BUCKET_BYTES], self.process_group)

    def _create_mixed_precision_model(self):
        model = ReducerModule()
        model.float()
        model.fc1.double()
        return model

    @requires_gloo()
    def test_multi_dtype_single_bucket(self):
        model = self._create_mixed_precision_model()

        # Raise if there are multiple types per bucket.
        # In this case we create one bucket for all parameters.
        with self.assertRaises(RuntimeError):
            parameters = list(model.parameters())
            buckets = [list(range(len(parameters)))]
            dist.Reducer(
                parameters,
                buckets,
                [dist._DEFAULT_FIRST_BUCKET_BYTES],
                self.process_group
            )

    @requires_gloo()
    def test_multi_dtype_multi_bucket(self):
        model = self._create_mixed_precision_model()
        parameters = list(model.parameters())
        group_by_dtype = groupby(
            range(len(parameters)), key=lambda i: parameters[i].dtype
        )
        buckets = [list(indices) for _, indices in group_by_dtype]
        dist.Reducer(
            parameters,
            buckets,
            [dist._DEFAULT_FIRST_BUCKET_BYTES for _ in buckets],
            self.process_group
        )

    def _create_reducer_for_models(self, models, find_unused_parameters=False):
        self.assertEqual(len(models), 1)
        parameters = list(models[0].parameters())
        group_by_dtype = groupby(
            range(len(parameters)), key=lambda i: parameters[i].dtype
        )
        buckets = [list(indices) for _, indices in group_by_dtype]
        return dist.Reducer(
            parameters,
            buckets,
            [dist._DEFAULT_FIRST_BUCKET_BYTES for _ in range(len(buckets))],
            self.process_group,
            find_unused_parameters=find_unused_parameters,
        )

    @requires_gloo()
    def test_forward_backward(self):
        batch_size = 10
        model = self._create_mixed_precision_model()
        reducer = self._create_reducer_for_models([model])
        reducer.prepare_for_forward()
        loss = nn.CrossEntropyLoss()
        input = torch.rand([batch_size, 2], dtype=torch.double)
        target = torch.LongTensor([random.randrange(4) for _ in range(batch_size)])
        output = loss(model(input), target)
        reducer.prepare_for_backward(output)
        output.backward()

    @requires_gloo()
    def test_forward_backward_unused_parameters(self):
        batch_size = 10
        model = self._create_mixed_precision_model()
        reducer = self._create_reducer_for_models([model], find_unused_parameters=True)
        reducer.prepare_for_forward()
        loss = nn.CrossEntropyLoss()
        input = torch.rand([batch_size, 2], dtype=torch.double)
        target = torch.LongTensor([random.randrange(4) for _ in range(batch_size)])
        output = loss(model(input, use_fc3=False), target)

        # Check that the grad of fc3 is not set.
        self.assertEqual(None, model.fc3.weight.grad)

        # Compute and accumulate gradients.
        reducer.prepare_for_backward(output)
        output.backward()

        # The reducer will have marked the grad of fc3 as ready, because
        # it doesn't show up in the autograd graph of `output`. Since fc3.weight
        # is considered being globally unused, it will be kept untouched as None.
        self.assertEqual(None, model.fc3.weight.grad)

    @requires_gloo()
    def test_forward_backward_optimizer(self):
        batch_size = 10
        model = self._create_mixed_precision_model()
        reducer = self._create_reducer_for_models([model], find_unused_parameters=True)
        reducer.prepare_for_forward()
        loss = nn.CrossEntropyLoss()
        optimizer = torch.optim.Adam(model.parameters())
        for i in range(3):
            input = torch.rand([batch_size, 2], dtype=torch.double)
            target = torch.LongTensor([random.randrange(4) for _ in range(batch_size)])

            # The `zero_grad` function calls `detach_` and `zero_` on the grad
            # tensors of model parameters. If we tried to set the grad tensors
            # to a view of the reducer's bucket tensors, this would blow up.
            optimizer.zero_grad()

            # Unused parameter only in the first iteration.
            output = loss(model(input, use_fc3=(i > 0)), target)
            reducer.prepare_for_backward(output)
            output.backward()
            optimizer.step()


class CommTest(test_c10d_common.AbstractCommTest, MultiProcessTestCase):
    def setUp(self):
        super(CommTest, self).setUp()
        self._spawn_processes()

    def tearDown(self):
        super(CommTest, self).tearDown()
        try:
            os.remove(self.file_name)
        except OSError:
            pass

    def _test_broadcast_coalesced(self, process_group, device, root_rank):
        half = torch.float16

        # No support for float16 for CPU tensors
        if device == torch.device("cpu"):
            half = torch.float32

        target = torch.arange(60, dtype=half, device=device).chunk(5)
        target += torch.arange(60, dtype=torch.float32, device=device).chunk(5)
        target += torch.arange(60, dtype=half, device=device).chunk(5)
        target += torch.arange(60, dtype=torch.float64, device=device).chunk(5)
        target += torch.arange(60, dtype=half, device=device).chunk(5)
        target += torch.arange(60, dtype=torch.float32, device=device).chunk(5)

        # The tensors to pass to broadcast are idential to the target
        # only on the process that is the root of the broadcast.
        if self.rank == root_rank:
            tensors = list(tensor.clone() for tensor in target)
        else:
            tensors = list(torch.zeros_like(tensor) for tensor in target)

        if self.rank != root_rank:
            self.assertNotEqual(tensors, target)

        c10d._broadcast_coalesced(
            process_group, tensors, buffer_size=256, src=root_rank
        )

        if self.rank != root_rank:
            self.assertEqual(tensors, target)

    @requires_gloo()
    @skip_if_lt_x_gpu(2)
    def test_broadcast_coalesced_gloo_cuda(self):
        store = c10d.FileStore(self.file_name, self.world_size)
        options = c10d.ProcessGroupGloo._Options()
        options._devices = [create_device(interface=LOOPBACK)]
        process_group = c10d.ProcessGroupGloo(
            store, self.rank, self.world_size, options
        )
        device = torch.device("cuda:%d" % self.rank)
        ranks = list(range(self.world_size))
        for root_rank in ranks:
            self._test_broadcast_coalesced(process_group, device, root_rank)

    @requires_gloo()
    def test_broadcast_coalesced_gloo_cpu(self):
        store = c10d.FileStore(self.file_name, self.world_size)
        options = c10d.ProcessGroupGloo._Options()
        options._devices = [create_device(interface=LOOPBACK)]
        process_group = c10d.ProcessGroupGloo(
            store, self.rank, self.world_size, options
        )
        device = torch.device("cpu")
        ranks = list(range(self.world_size))
        for root_rank in ranks:
            self._test_broadcast_coalesced(process_group, device, root_rank)

    @requires_gloo()
    @skip_if_lt_x_gpu(2)
    def test_sequence_num_set_default_pg_gloo(self):
        self._test_sequence_num_set_default_pg(backend="gloo")

    @requires_gloo()
    @skip_if_lt_x_gpu(2)
    def test_sequence_num_set_gloo_new_group(self):
        self._test_sequence_num_set_new_group(backend="gloo")

    @skip_if_lt_x_gpu(2)
    @requires_gloo()
    def test_sequence_num_incremented_gloo_default(self):
        self._test_sequence_num_incremented_default_group("gloo")

    @skip_if_lt_x_gpu(4)
    @requires_gloo()
    def test_sequence_num_incremented_gloo_subgroup(self):
        if self.world_size < 4:
            return sandcastle_skip("Test requires world_size of at least 4")
        self._test_sequence_num_incremented_subgroup("gloo")

    @requires_gloo()
    def test_gloo_barrier_device_ids(self):
        store = c10d.FileStore(self.file_name, self.world_size)
        c10d.init_process_group(
            backend="gloo", rank=self.rank, world_size=self.world_size, store=store
        )

        with self.assertRaisesRegex(RuntimeError, "device_ids not supported"):
            c10d.barrier(device_ids=[self.rank])

    @skip_if_lt_x_gpu(2)
    @requires_gloo()
    def test_gloo_warn_not_in_group(self):
        self._test_warn_not_in_group(backend="gloo")

class GlooProcessGroupWithDispatchedCollectivesTests(test_c10d_common.ProcessGroupWithDispatchedCollectivesTests):
    @requires_gloo()
<<<<<<< HEAD
    def test_collectives(self):
        self._test_collectives(backend="gloo")
=======
    def test_broadcast(self):
        self._test_broadcast(backend="gloo")
    @skip_if_lt_x_gpu(2)
    @requires_gloo()
    def test_gloo_rank_membership(self):
        self._test_rank_membership(backend="gloo")


class CompilerTest(test_c10d_common.CompilerTest):

    @property
    def world_size(self):
        return 2

    def _get_default_group(self):
        store = c10d.FileStore(self.file_name, self.world_size)
        return c10d.ProcessGroupGloo(store, self.rank, self.world_size)

    def test_work_wait_cpu(self):
        self._test_work_wait(torch.ones(2, 2) * self.rank)

    @skip_if_lt_x_gpu(2)
    def test_work_wait_gpu(self):
        self._test_work_wait(torch.ones(2, 2, device=self.rank) * self.rank)

>>>>>>> 129184fc

if __name__ == "__main__":
    assert (
        not torch.cuda._initialized
    ), "test_distributed must not have initialized CUDA context on main process"

    run_tests()<|MERGE_RESOLUTION|>--- conflicted
+++ resolved
@@ -395,7 +395,7 @@
         t2 = torch.zeros([1], dtype=torch.float64)
         t3 = torch.zeros([2], dtype=torch.float32)
 
-        with self.assertRaisesRegex(RuntimeError, "There were no tensor arguments to this function"):
+        with self.assertRaisesRegex(RuntimeError, "requires non-empty tensor list"):
             opts = c10d.AllreduceOptions()
             pg.allreduce([], opts)
 
@@ -660,7 +660,7 @@
         t2 = torch.sparse_coo_tensor([[0]], [1], size=(2,))
         t3 = torch.sparse_coo_tensor([[0]], [1], size=(4,))
 
-        with self.assertRaisesRegex(RuntimeError, "There were no tensor arguments to this function"):
+        with self.assertRaisesRegex(RuntimeError, "requires non-empty tensor list"):
             opts = c10d.AllreduceOptions()
             pg.allreduce([], opts)
 
@@ -2338,19 +2338,16 @@
     def test_gloo_warn_not_in_group(self):
         self._test_warn_not_in_group(backend="gloo")
 
+    @skip_if_lt_x_gpu(2)
+    @requires_gloo()
+    def test_gloo_rank_membership(self):
+        self._test_rank_membership(backend="gloo")
+
+
 class GlooProcessGroupWithDispatchedCollectivesTests(test_c10d_common.ProcessGroupWithDispatchedCollectivesTests):
     @requires_gloo()
-<<<<<<< HEAD
     def test_collectives(self):
         self._test_collectives(backend="gloo")
-=======
-    def test_broadcast(self):
-        self._test_broadcast(backend="gloo")
-    @skip_if_lt_x_gpu(2)
-    @requires_gloo()
-    def test_gloo_rank_membership(self):
-        self._test_rank_membership(backend="gloo")
-
 
 class CompilerTest(test_c10d_common.CompilerTest):
 
@@ -2368,8 +2365,6 @@
     @skip_if_lt_x_gpu(2)
     def test_work_wait_gpu(self):
         self._test_work_wait(torch.ones(2, 2, device=self.rank) * self.rank)
-
->>>>>>> 129184fc
 
 if __name__ == "__main__":
     assert (
