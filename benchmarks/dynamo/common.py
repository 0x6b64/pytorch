--- conflicted
+++ resolved
@@ -1193,10 +1193,6 @@
 
         # Cast the model to float16/float32 as necessary
         model, example_inputs = self.maybe_cast(model, example_inputs)
-<<<<<<< HEAD
-        self.init_optimizer(current_device, model.parameters())
-=======
->>>>>>> 1e347b73
         with self.pick_grad(name, self.args.training):
             ok, total = Stats.reset_counters()
             experiment_kwargs = {}
@@ -2064,14 +2060,23 @@
         for name in runner.iter_model_names(args):
             current_name = name
             placeholder_batch_size = 0
-            try:
-                subprocess.check_call([sys.executable] + sys.argv + [f"--only={name}"])
-            except subprocess.SubprocessError:
-                print("ERROR")
+
+            def write_csv():
                 for device in args.devices:
                     output_csv(
                         output_filename, [], [device, name, placeholder_batch_size, 0.0]
                     )
+
+            try:
+                subprocess.check_call(
+                    [sys.executable] + sys.argv + [f"--only={name}"], timeout=60 * 20
+                )
+            except subprocess.TimeoutExpired:
+                print("TIMEOUT", file=sys.stderr)
+                write_csv()
+            except subprocess.SubprocessError:
+                print("ERROR", file=sys.stderr)
+                write_csv()
         print_summary(output_filename)
 
 
