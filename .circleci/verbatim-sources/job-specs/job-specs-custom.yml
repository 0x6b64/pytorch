--- conflicted
+++ resolved
@@ -306,7 +306,6 @@
 
             chmod a+x .ci/pytorch/macos-test.sh
             unbuffer .ci/pytorch/macos-test.sh 2>&1 | ts
-<<<<<<< HEAD
       - run:
           name: Report results
           no_output_timeout: "5m"
@@ -322,8 +321,6 @@
             export AWS_SECRET_ACCESS_KEY=${CIRCLECI_AWS_SECRET_KEY_FOR_SCCACHE_S3_BUCKET_V4}
             python -m tools.stats.print_test_stats --upload-to-s3 --compare-with-s3 test
           when: always
-=======
->>>>>>> c6d8d10b
       - store_test_results:
           path: test/test-reports
 
