--- conflicted
+++ resolved
@@ -573,15 +573,9 @@
 
   // This should probably move to EvaluationContext as we may want to bind
   // input values frequently. Bind fusion input values to runtime values.
-<<<<<<< HEAD
-  for (size_t i = 0; i < inputs.size(); i++) {
+  for (const auto i : c10::irange(fusion->inputs().size())) {
     if (inputs[i]->getValType() == ValType::TensorView) {
       TensorView* cg_tensor = inputs[i]->as<TensorView>();
-=======
-  for (const auto i : c10::irange(fusion->inputs().size())) {
-    if (fusion->inputs()[i]->getValType() == ValType::TensorView) {
-      TensorView* cg_tensor = fusion->inputs()[i]->as<TensorView>();
->>>>>>> 226d745a
 
       TORCH_INTERNAL_ASSERT(
           aten_inputs[i].isTensor(),
@@ -593,8 +587,7 @@
           aten_tensor.ndimension() == (int64_t)root_dom.size(),
           "Something went wrong configuring launch. Inputs no longer match.");
 
-<<<<<<< HEAD
-      for (size_t dim = 0; dim < root_dom.size(); dim++) {
+      for (const auto dim : c10::irange(root_dom.size())) {
         const auto extent = root_dom[dim]->extent();
         const auto value = aten_tensor.sizes()[dim];
         const auto prev_value = evaluator.evaluate(extent);
@@ -610,11 +603,6 @@
         } else {
           evaluator.bind(extent, value);
         }
-=======
-      for (const auto dim : c10::irange(root_dom.size())) {
-        evaluator.safeBind(
-            root_dom[dim]->extent(), aten_tensor.sizes()[dim], lower);
->>>>>>> 226d745a
       }
     } else if (
         inputs[i]->getValType().value() == ValType::Scalar &&
