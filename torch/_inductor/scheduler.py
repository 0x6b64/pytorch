--- conflicted
+++ resolved
@@ -166,18 +166,11 @@
         return False
 
     def allocate(self):
-<<<<<<< HEAD
-        if isinstance(self, (SchedulerNode,)) and (
-            not self.node.should_allocate()
-            or self.node.get_alias_names()
-            or self.node.get_mutation_names()
-=======
         if not self.node.should_allocate():
             return
 
         if isinstance(self, (SchedulerNode,)) and (
             self.node.get_alias_names() or self.node.get_mutation_names()
->>>>>>> 7a5019ff
         ):
             V.graph.wrapper_code.codegen_allocation(self.node)
             return
