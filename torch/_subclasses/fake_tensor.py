--- conflicted
+++ resolved
@@ -595,7 +595,24 @@
                 return r
             if func in decomposition_table and func not in self.lift_functions:
                 return decomposition_table[func](*args, **kwargs)
+
+            # Temporary - ops like `torch.cos` register the prim as a decomposition
+            # to aten.cos, and the prim itself invokes aten.cos
+            # To avoid endlessly recurring, when we invoke the prim, exclude it from
+            # a set of prims we will invoke again.
             if "prims::" in func._schema.name and len(flat_arg_tensors) != 0:
+                if func in self.decomp_exclude_set:
+                    try:
+                        torch._C._add_meta_to_tls_dispatch_include()
+                        with no_dispatch():
+                            return func(*args, **kwargs)
+                    finally:
+                        torch._C._remove_meta_from_tls_dispatch_include()
+                else:
+                    manager = decomp_exclude_manager(self, [func])
+                    with manager, self.restore():
+                        return func.prim_impl(*args, **kwargs)
+
                 return func.prim_impl(*args, **kwargs)
 
             # Decomposes CompositeImplicitAutograd ops
@@ -618,44 +635,6 @@
                         "It's likely that this is from calling tensor.shape in C++"
                     )
 
-<<<<<<< HEAD
-=======
-            with self.restore():
-                if func in meta_table:
-                    r = meta_table[func](*args, **kwargs)
-                    return r
-                if func in decomposition_table:
-                    return decomposition_table[func](*args, **kwargs)
-
-                # Decomposes CompositeImplicitAutograd ops
-                r = func.decompose(*args, **kwargs)
-                if r is not NotImplemented:
-                    return r
-
-        # prims already wrap FakeTensor inputs to FakeTensor outputs
-        # and do device logic, we dont need do anything but run them
-        # and ensure that Meta kernels are dispatched to (see)
-        # Fake Tensor Dispatch Keys
-
-        # Temporary - ops like `torch.cos` register the prim as a decomposition
-        # to aten.cos, and the prim itself invokes aten.cos
-        # To avoid endlessly recurring, when we invoke the prim, exclude it from
-        # a set of prims we will invoke again.
-        if "prims::" in func._schema.name and len(flat_arg_tensors) != 0:
-            if func in self.decomp_exclude_set:
-                try:
-                    torch._C._add_meta_to_tls_dispatch_include()
-                    with no_dispatch():
-                        return func(*args, **kwargs)
-                finally:
-                    torch._C._remove_meta_from_tls_dispatch_include()
-            else:
-                manager = decomp_exclude_manager(self, [func])
-                with manager, self.restore():
-                    return func.prim_impl(*args, **kwargs)
-
-        if has_symbolic_sizes:
->>>>>>> 3626c6c9
             constructors = [aten.empty.SymInt]
             if func not in constructors:
                 raise RuntimeError(
