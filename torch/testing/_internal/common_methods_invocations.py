--- conflicted
+++ resolved
@@ -14,23 +14,14 @@
 from torch._six import inf
 import collections.abc
 
-from typing import Any, Callable, List, Optional, Sequence, Tuple, Union
-
-<<<<<<< HEAD
-from torch.testing import \
-    (make_non_contiguous, floating_types, floating_types_and, complex_types,
-     floating_and_complex_types, floating_and_complex_types_and,
-     all_types_and_complex_and, all_types_and, all_types_and_complex,
-     integral_types_and, all_types, double_types)
-from .._core import _dispatch_dtypes
-=======
+from typing import Any, Callable, List, Optional, Sequence, Tuple, Union, Dict
+
 from torch.testing import make_non_contiguous, make_tensor
 from torch.testing._internal.common_dtype import (
     _dispatch_dtypes, floating_types, floating_types_and, complex_types, floating_and_complex_types,
     floating_and_complex_types_and, all_types_and_complex_and, all_types_and, all_types_and_complex, integral_types_and,
     all_types, double_types,
 )
->>>>>>> 7e4ebe06
 from torch.testing._internal.common_device_type import \
     (onlyOnCPUAndCUDA, skipCUDAIfNoMagma, skipCUDAIfNoMagmaAndNoCusolver, skipCUDAIfNoCusolver,
      skipCPUIfNoLapack, skipCPUIfNoFFT, skipCUDAIfRocm, precisionOverride, toleranceOverride, tol)
@@ -42,7 +33,7 @@
      random_symmetric_pd_matrix, make_symmetric_matrices,
      make_symmetric_pd_matrices, random_square_matrix_of_rank,
      random_fullrank_matrix_distinct_singular_value,
-     TEST_WITH_ROCM, IS_WINDOWS, IS_MACOS, make_tensor, TEST_SCIPY,
+     TEST_WITH_ROCM, IS_WINDOWS, IS_MACOS, TEST_SCIPY,
      torch_to_numpy_dtype_dict, TEST_WITH_ASAN,
      GRADCHECK_NONDET_TOL,)
 import torch.testing._internal.opinfo_helper as opinfo_helper
@@ -197,8 +188,6 @@
                 return tuple(map(to_numpy, x))
             elif isinstance(x, dict):
                 return {k: to_numpy(v) for k, v in x.items()}
-            elif isinstance(x, torch.dtype):
-                return torch.empty(0, dtype=x).numpy().dtype
             elif isinstance(x, (numbers.Number, bool, str)):
                 return x
 
@@ -794,8 +783,8 @@
     """Generates input tensors for testing reduction operators"""
     yield make_tensor([], device, dtype, requires_grad=requires_grad)
     yield make_tensor([2], device, dtype, requires_grad=requires_grad)
-    yield make_tensor([3, 5], device, dtype, requires_grad=requires_grad, noncontiguous=True)
-    yield make_tensor([3, 2, 1, 2], device, dtype, requires_grad=requires_grad)
+    yield make_tensor([2, 3], device, dtype, requires_grad=requires_grad, noncontiguous=True)
+    yield make_tensor([3, 2, 1, 5], device, dtype, requires_grad=requires_grad)
 
 
 def _generate_reduction_kwargs(ndim, supports_multiple_dims=True):
@@ -939,8 +928,6 @@
         # Override OpInfo defaults and call base class __init__
         kwargs.setdefault('inplace_variant', None)
         kwargs.setdefault('sample_inputs_func', sample_inputs_func)
-        kwargs.setdefault('default_test_dtypes', (
-            torch.uint8, torch.int64, torch.float16, torch.bfloat16, torch.float32, torch.complex64))
         super(ReductionOpInfo, self).__init__(name, **kwargs)
 
         self.identity = identity
@@ -1263,6 +1250,26 @@
                             dim=(0, 1))))
         return inputs
 
+def sample_inputs_cosine_similarity(op_info, device, dtype, requires_grad, **kwargs):
+    make_arg = partial(make_tensor, device=device, dtype=dtype, requires_grad=requires_grad)
+
+    # Ordered as input_shape, dict of dim and eps
+    cases: Tuple[tuple, dict] = (  # type: ignore[assignment]
+        ((S, S), {'dim': 1}),
+        ((S, 2), {'dim': -1}),
+        ((S,), {'dim': 0, 'eps': 0.5}),
+        ((), {'dim': 0}),
+        ((S, S, M), {'dim': 2}),
+        ((S, S), {})
+    )
+
+    def generator():
+        for input_shape, kwargs in cases:
+            yield SampleInput(make_arg(input_shape), args=(make_arg(input_shape),), kwargs=kwargs)
+        # Test for Broadcasting
+        yield SampleInput(make_arg((1, 2, 3)), args=(make_arg((2, 1, 3)),), kwargs={'dim': -1})
+
+    return list(generator())
 
 def sample_inputs_nn_activation_relu(op_info, device, dtype, requires_grad, **kwargs):
     make_arg = partial(make_tensor, device=device, dtype=dtype, requires_grad=requires_grad)
@@ -2617,12 +2624,90 @@
 
     return list(generator())
 
+def sample_inputs_layer_norm(opinfo, device, dtype, requires_grad, **kwargs):
+    make_arg = partial(make_tensor, device=device, dtype=dtype, requires_grad=requires_grad)
+
+    # Ordered as input shape, normalized_shape and a kwarg dict for eps
+    cases: Tuple[Tuple[int], Tuple[int], dict] = (  # type: ignore[assignment]
+        ((1, 2, 3), (1, 2, 3), {'eps': 0.5}),
+        ((2, 2, 3), (2, 3), {'eps': -0.5}),
+        ((1,), (1,), {}),
+        ((1, 2), (2,), {}),
+        ((0, 1), (1,), {}),
+    )
+
+    def generator():
+        for input_shape, normalized_shape, kwargs in cases:
+            # Shape of weight and bias should be the same as normalized_shape
+            weight = make_arg(normalized_shape)
+            bias = make_arg(normalized_shape)
+            yield SampleInput(
+                make_arg(input_shape),
+                args=(normalized_shape, weight, bias),
+                kwargs=kwargs
+            )
+        # Without any optional args
+        yield SampleInput(make_arg((1, 2)), args=((2,),))
+
+        # TODO: @krshrimali, once to_numpy method in SampleInput class is modified to take None inputs,
+        # enable these inputs; see https://github.com/pytorch/pytorch/pull/63276#discussion_r691950400
+
+        # With weight and a `None` bias
+        # yield SampleInput(make_arg((1, 2)), args=((2,), make_arg((2,)), None))
+
+        # With `None` weight and bias (tests failing for this, see the link above)
+        # yield SampleInput(make_arg((1, 2)), args=((2,), None, make_arg((2,))))
+
+    return list(generator())
+
 def sample_inputs_hardswish(self, device, dtype, requires_grad):
     N = 5
     # make sure we are testing -3 -> 3 range. default is -10 -> 10 so maybe unnecessary ?
     tensors = [SampleInput(make_tensor((N * 2, N * 2), device=device, dtype=dtype,
                requires_grad=requires_grad, low=-5, high=5)) for _ in range(1, N)]
     return tensors
+
+def sample_inputs_interpolate(mode, self, device, dtype, requires_grad):
+    N, C = 2, 3
+    D = 4
+    S = 3
+    L = 5
+
+    align_corners_options: Tuple[Any, ...] = (None,)
+    if mode in ('linear', 'bilinear', 'bicubic', 'trilinear'):
+        align_corners_options = (True, False, None)
+    ranks_for_mode = {
+        'nearest': [1, 2, 3],
+        'linear': [1],
+        'bilinear': [2],
+        'bicubic': [2],
+        'trilinear': [3],
+        'area': [1, 2, 3]
+    }
+
+    def shape(size, rank, with_batch_channel=True):
+        if with_batch_channel:
+            return tuple([N, C] + ([size] * rank))
+        return tuple([size] * rank)
+
+    make_arg = partial(make_tensor, device=device, dtype=dtype,
+                       requires_grad=requires_grad, low=-1, high=1)
+
+    sample_inputs = []
+    for align_corners in align_corners_options:
+        for rank in ranks_for_mode[mode]:
+            sample_inputs.extend([
+                SampleInput(make_arg(shape(D, rank)),
+                            args=(shape(S, rank, False), None, mode, align_corners)),
+                SampleInput(make_arg(shape(D, rank)),
+                            args=(shape(L, rank, False), None, mode, align_corners)),
+                SampleInput(make_arg(shape(D, rank)),
+                            args=(None, 1.7, mode, align_corners)),
+                SampleInput(make_arg(shape(D, rank)),
+                            args=(None, 0.6, mode, align_corners)),
+            ])
+
+    return sample_inputs
 
 def sample_inputs_gelu(self, device, dtype, requires_grad):
     N = 5
@@ -4169,6 +4254,38 @@
 
     return list(generator())
 
+def sample_inputs_prod(op_info, device, dtype, requires_grad):
+    def make_arg(shape):
+        # shrink values to be in the interval [-1, +1] for better precision in gradgradcheck
+        return make_tensor(shape, device, dtype, low=-1, high=+1, requires_grad=requires_grad)
+
+    def prod_single_zero():
+        result = make_arg(2 * (S,))
+        with torch.no_grad():
+            result[0, 1] = 0
+        return result
+
+    # will not be needed once OpInfo tests support Iterables
+    def sample_generator():
+        for sample in sample_inputs_cumprod(op_info, device, dtype, requires_grad):
+            yield SampleInput(sample.input)  # only Tensor, ignore other inputs
+            yield sample
+            sample.kwargs['keepdim'] = True
+            yield sample
+        yield SampleInput(prod_single_zero())
+        yield SampleInput(make_arg((3, 3, 3)), args=(1,))
+        yield SampleInput(make_arg((3, 3, 3)), args=(1,), kwargs={'keepdim': True})
+
+        # test zero scalar tensor
+        zero = make_arg(())
+        with torch.no_grad():
+            zero.zero_()
+        yield SampleInput(zero)
+        yield SampleInput(zero, args=(0,))
+        yield SampleInput(zero, args=(0,), kwargs={'keepdim': True})
+
+    return list(sample_generator())
+
 
 def sample_inputs_nextafter(op_info, device, dtype, requires_grad, **kwargs):
     make_arg = partial(make_tensor, dtype=dtype, device=device, requires_grad=requires_grad)
@@ -5278,6 +5395,36 @@
 
     return sample_inputs
 
+def sample_inputs_nll_loss(op_info, device, dtype, requires_grad, **kwargs):
+    batch_size, num_classes = shape = (2, 3)
+
+    input_shape_and_kwargs: List[Tuple[Tuple[int, ...], Dict[str, Any]]] = [
+        ((*shape, 1), dict()),
+        ((*shape, 1, 2), dict()),
+        ((*shape, 1, 2, 3), dict()),
+        (shape, dict(weight=make_tensor((num_classes,), device=device, dtype=dtype).abs())),
+        (shape, dict(ignore_index=num_classes // 2)),
+        (shape, dict(reduction="sum")),
+        (shape, dict(reduction="mean")),
+    ]
+
+    sample_inputs = []
+    for input_shape, kwargs in input_shape_and_kwargs:
+        input = make_tensor(input_shape, device=device, dtype=dtype, requires_grad=requires_grad)
+
+        target = make_tensor(
+            (batch_size, *input_shape[2:]),
+            low=0,
+            high=num_classes,
+            device=device,
+            dtype=torch.long,
+            requires_grad=requires_grad
+        )
+
+        sample_inputs.append(SampleInput(input, args=(target,), kwargs=kwargs))
+
+    return sample_inputs
+
 foreach_unary_op_db: List[OpInfo] = [
     ForeachFuncInfo('exp'),
     ForeachFuncInfo('acos'),
@@ -5560,6 +5707,21 @@
         return se
 
 
+def reference_layer_norm(inp: np.ndarray, normalized_shape: Tuple[int], weight=None, bias=None, eps=1e-5):
+    feature_size = np.prod(normalized_shape)
+    inp_view = inp.reshape(-1, feature_size)  # type: ignore[call-overload]
+    mean = inp_view.mean(axis=-1, keepdims=True)
+    var = inp_view.var(axis=-1, ddof=0, keepdims=True)
+    Y = (inp_view - mean) / np.sqrt(var + eps)
+    if weight is None and bias is not None:
+        Y = Y + bias.reshape(-1)
+    elif weight is not None and bias is None:
+        Y = Y * weight.reshape(-1)
+    elif weight is not None and bias is not None:
+        Y = Y * weight.reshape(-1) + bias.reshape(-1)
+    return Y.reshape(*inp.shape)
+
+
 def gradcheck_wrapper_hermitian_input(op, input, *args, **kwargs):
     """Gradcheck wrapper for functions that take Hermitian matrices as input.
 
@@ -5576,53 +5738,6 @@
     for calculating derivatives does not preserve the triangular property of the input.
     """
     return op(input.triu() if upper else input.tril(), upper)
-
-
-def reference_reduction_numpy(f, supports_keepdims=True):
-    """Wraps a NumPy reduction operator.
-
-    The wrapper function will forward dim and keepdim kwargs to the wrapped
-    function as the NumPy equivalent axis and keepdims kwargs.
-
-    Args:
-        f: NumPy reduction operator to wrap
-        supports_keepdims (bool, optional): Whether the NumPy operator accepts
-            keepdims parameter. If it does not, the wrapper will manually unsqueeze
-            the reduced dimensions if it was called with keepdim=True. Defaults to True.
-
-    Returns:
-        Wrapped function
-    """
-    @wraps(f)
-    def wrapper(x: np.ndarray, *args, **kwargs):
-        # Copy keys into a set
-        keys = set(kwargs.keys())
-
-        dim = kwargs.pop('dim', None)
-        keepdim = kwargs.pop('keepdim', False)
-
-        if 'dim' in keys:
-            if x.ndim == 0:
-                # NumPy reductions don't accept dim=0 for scalar inputs
-                for i in dim if isinstance(dim, tuple) else (dim,):
-                    assert i in {0, -1}
-                kwargs['axis'] = None
-            else:
-                kwargs['axis'] = tuple(dim) if isinstance(dim, Sequence) else dim
-
-        if 'keepdim' in keys and supports_keepdims:
-            kwargs['keepdims'] = keepdim
-
-        result = f(x, *args, **kwargs)
-
-        # Unsqueeze reduced dimensions if NumPy does not support keepdims
-        if keepdim and not supports_keepdims and x.ndim > 0:
-            dim = list(range(x.ndim)) if dim is None else dim
-            result = np.expand_dims(result, dim)
-
-        return result
-
-    return wrapper
 
 
 # Operator database (sorted alphabetically)
@@ -7149,6 +7264,15 @@
            supports_out=False,
            supports_forward_ad=True,
            sample_inputs_func=sample_inputs_max_min_reduction_no_dim,),
+    # TODO(@heitorschueroff) Add test for dtype kwarg
+    OpInfo('mean',
+           dtypes=floating_and_complex_types_and(torch.float16, torch.bfloat16),
+           assert_autodiffed=True,
+           supports_forward_ad=True,
+           sample_inputs_func=sample_inputs_reduction,
+           # Need to skip out test because one of the overload for mean does not support it
+           # TODO(@heitorschueroff) fix this when implementing ReductionInfo
+           skips=(SkipInfo('TestCommon', 'test_out'),)),
     OpInfo('quantile',
            dtypes=floating_types(),
            sample_inputs_func=sample_inputs_reduction_quantile),
@@ -7204,6 +7328,13 @@
                # FIXME: aminmax does not check for safe casting to output
                SkipInfo('TestCommon', 'test_out'),
            )),
+    OpInfo('nn.functional.cosine_similarity',
+           aten_name="cosine_similarity",
+           dtypes=floating_types_and(torch.bfloat16),
+           dtypesIfCUDA=floating_types_and(torch.float16, torch.bfloat16),
+           supports_out=False,
+           supports_forward_ad=True,
+           sample_inputs_func=sample_inputs_cosine_similarity),
     OpInfo('nn.functional.adaptive_avg_pool2d',
            dtypes=floating_types(),
            dtypesIfCUDA=floating_types_and(torch.half, torch.bfloat16),
@@ -7237,8 +7368,6 @@
                SkipInfo('TestJit', 'test_variant_consistency_jit'),
            ),
            supports_out=False,),
-<<<<<<< HEAD
-=======
     OpInfo('nn.functional.layer_norm',
            aten_name='layer_norm',
            aliases=('layer_norm',),
@@ -7254,7 +7383,6 @@
                unittest.skipIf("tbb" in os.getenv("BUILD_ENVIRONMENT", ""), "This test makes TBB Sad"),
            ],
            sample_inputs_func=sample_inputs_layer_norm,),
->>>>>>> 7e4ebe06
     OpInfo('nn.functional.pad',
            variant_test_name='constant',
            aten_name='constant_pad_nd',
@@ -7314,8 +7442,81 @@
     OpInfo('nn.functional.unfold',
            aten_name='im2col',
            dtypes=floating_types_and(torch.half),
+           dtypesIfCPU=floating_types_and(torch.half, torch.bfloat16),
            sample_inputs_func=sample_inputs_nn_unfold,
            skips=(
+               # JIT alias info internal asserts here
+               SkipInfo('TestJit', 'test_variant_consistency_jit'),
+           ),
+           supports_out=False),
+    OpInfo('nn.functional.interpolate',
+           aten_name="interpolate",
+           variant_test_name='nearest',
+           supports_autograd=True,
+           dtypesIfCPU=floating_types_and(torch.uint8),
+           dtypesIfCUDA=floating_types_and(torch.half, torch.uint8),
+           sample_inputs_func=partial(sample_inputs_interpolate, 'nearest'),
+           skips=(
+               # JIT alias info internal asserts here
+               SkipInfo('TestJit', 'test_variant_consistency_jit'),
+           ),
+           supports_out=False),
+    OpInfo('nn.functional.interpolate',
+           aten_name="interpolate",
+           variant_test_name='linear',
+           supports_autograd=True,
+           dtypesIfCUDA=floating_types_and(torch.half),
+           sample_inputs_func=partial(sample_inputs_interpolate, 'linear'),
+           skips=(
+               # JIT alias info internal asserts here
+               SkipInfo('TestJit', 'test_variant_consistency_jit'),
+           ),
+           supports_out=False),
+    OpInfo('nn.functional.interpolate',
+           aten_name="interpolate",
+           variant_test_name='bilinear',
+           supports_autograd=True,
+           dtypesIfCUDA=floating_types_and(torch.half),
+           gradcheck_nondet_tol=GRADCHECK_NONDET_TOL,
+           sample_inputs_func=partial(sample_inputs_interpolate, 'bilinear'),
+           skips=(
+               # JIT alias info internal asserts here
+               SkipInfo('TestJit', 'test_variant_consistency_jit'),
+           ),
+           supports_out=False),
+    OpInfo('nn.functional.interpolate',
+           aten_name="interpolate",
+           variant_test_name='bicubic',
+           supports_autograd=True,
+           dtypesIfCUDA=floating_types_and(torch.half),
+           sample_inputs_func=partial(sample_inputs_interpolate, 'bicubic'),
+           gradcheck_nondet_tol=GRADCHECK_NONDET_TOL,
+           skips=(
+               # JIT alias info internal asserts here
+               SkipInfo('TestJit', 'test_variant_consistency_jit'),
+           ),
+           supports_out=False),
+    OpInfo('nn.functional.interpolate',
+           aten_name="interpolate",
+           variant_test_name='trilinear',
+           supports_autograd=True,
+           dtypesIfCUDA=floating_types_and(torch.half),
+           gradcheck_nondet_tol=GRADCHECK_NONDET_TOL,
+           sample_inputs_func=partial(sample_inputs_interpolate, 'trilinear'),
+           skips=(
+               # JIT alias info internal asserts here
+               SkipInfo('TestJit', 'test_variant_consistency_jit'),
+           ),
+           supports_out=False),
+    OpInfo('nn.functional.interpolate',
+           aten_name="interpolate",
+           variant_test_name='area',
+           supports_autograd=True,
+           dtypesIfCUDA=floating_types_and(torch.half, torch.bfloat16),
+           sample_inputs_func=partial(sample_inputs_interpolate, 'area'),
+           gradcheck_nondet_tol=GRADCHECK_NONDET_TOL,
+           skips=(
+               # JIT alias info internal asserts here
                SkipInfo('TestJit', 'test_variant_consistency_jit'),
            ),
            supports_out=False),
@@ -9014,7 +9215,6 @@
         supports_autograd=False,
         result_dtype=torch.bool,
         dtypes=all_types_and_complex_and(torch.bool, torch.float16, torch.bfloat16),
-        ref=reference_reduction_numpy(np.all),
         skips=(
             # FIXME: does not support passing keepdim without dim
             SkipInfo('TestReductions', 'test_dim_default_keepdim'),
@@ -9022,8 +9222,7 @@
             SkipInfo('TestReductions', 'test_dim_none'),
             SkipInfo('TestReductions', 'test_dim_none_keepdim'),
             # FIXME: uint8 input returns uint8 instead of bool
-            SkipInfo('TestReductions', 'test_result_dtype',
-                     dtypes=[torch.uint8]),
+            SkipInfo('TestReductions', 'test_result_dtype', dtypes=[torch.uint8]),
         ),
     ),
     ReductionOpInfo(
@@ -9034,7 +9233,6 @@
         supports_autograd=False,
         result_dtype=torch.bool,
         dtypes=all_types_and_complex_and(torch.bool, torch.float16, torch.bfloat16),
-        ref=reference_reduction_numpy(np.any),
         skips=(
             # FIXME: does not support passing keepdim without dim
             SkipInfo('TestReductions', 'test_dim_default_keepdim'),
@@ -9042,15 +9240,14 @@
             SkipInfo('TestReductions', 'test_dim_none'),
             SkipInfo('TestReductions', 'test_dim_none_keepdim'),
             # FIXME: uint8 input returns uint8 instead of bool
-            SkipInfo('TestReductions', 'test_result_dtype',
-                     dtypes=[torch.uint8]),
+            SkipInfo('TestReductions', 'test_result_dtype', dtypes=[torch.uint8]),
         ),
     ),
     ReductionOpInfo(
         'amax',
         nan_policy='propagate',
         dtypes=all_types_and(torch.float16, torch.bfloat16, torch.bool),
-        ref=reference_reduction_numpy(np.amax),
+        ref=lambda a, dim=None, keepdim=False, **kwargs: np.amax(a, axis=dim, keepdims=keepdim, **kwargs),
         skips=(
             # FIXME: sum reduces all dimensions when dim=[]
             SkipInfo('TestReductions', 'test_dim_empty'),
@@ -9061,7 +9258,7 @@
         'amin',
         nan_policy='propagate',
         dtypes=all_types_and(torch.float16, torch.bfloat16, torch.bool),
-        ref=reference_reduction_numpy(np.amin),
+        ref=lambda a, dim=None, keepdim=False, **kwargs: np.amin(a, axis=dim, keepdims=keepdim, **kwargs),
         skips=(
             # FIXME: sum reduces all dimensions when dim=[]
             SkipInfo('TestReductions', 'test_dim_empty'),
@@ -9074,7 +9271,6 @@
         supports_autograd=False,
         result_dtype=torch.int64,
         dtypes=all_types_and(torch.float16, torch.bfloat16),
-        ref=reference_reduction_numpy(np.argmax, supports_keepdims=False),
         skips=(
             # FIXME: keepdim parameter is ignored when dim=None
             SkipInfo('TestReductions', 'test_dim_default_keepdim'),
@@ -9087,7 +9283,6 @@
         supports_autograd=False,
         result_dtype=torch.int64,
         dtypes=all_types_and(torch.float16, torch.bfloat16),
-        ref=reference_reduction_numpy(np.argmin, supports_keepdims=False),
         skips=(
             # FIXME: keepdim parameter is ignored when dim=None
             SkipInfo('TestReductions', 'test_dim_default_keepdim'),
@@ -9102,7 +9297,6 @@
         result_dtype=torch.int64,
         dtypes=all_types_and_complex_and(torch.bool, torch.float16, torch.bfloat16),
         sample_inputs_func=sample_inputs_reduction_count_nonzero,
-        ref=reference_reduction_numpy(np.count_nonzero),
         skips=(
             # FIXME: count_nonzero does not accept keepdim kwarg
             SkipInfo('TestReductions', 'test_dim_default_keepdim'),
@@ -9117,23 +9311,16 @@
         ),
     ),
     ReductionOpInfo(
-        'mean',
+        'prod',
+        identity=1,
         nan_policy='propagate',
+        supports_multiple_dims=False,
         supports_out=False,
-        supports_forward_ad=True,
-        assert_autodiffed=True,
-        promotes_int_to_float=True,
-        dtypes=floating_and_complex_types_and(torch.float16, torch.bfloat16),
-        ref=reference_reduction_numpy(np.mean),
-        decorators=(
-            # FIXME: fix precision
-            DecorateInfo(toleranceOverride({
-                torch.float16: tol(atol=1e-05, rtol=1e-02),
-            }), 'TestReductions', 'test_noncontiguous_all'),
-            DecorateInfo(toleranceOverride({
-                torch.float16: tol(atol=1e-05, rtol=1e-02),
-            }), 'TestReductions', 'test_ref_small_input'),
-        ),
+        promotes_int_to_int64=True,
+        gradcheck_nondet_tol=GRADCHECK_NONDET_TOL,
+        dtypes=all_types_and_complex_and(torch.bool),
+        dtypesIfCUDA=all_types_and_complex_and(torch.bool, torch.float16, torch.bfloat16),
+        sample_inputs_func=sample_inputs_prod,
         skips=(
             # FIXME: prod does not support passing keepdim without passing dim
             SkipInfo('TestReductions', 'test_dim_default_keepdim'),
@@ -9146,33 +9333,6 @@
         ),
     ),
     ReductionOpInfo(
-        'prod',
-        identity=1,
-        nan_policy='propagate',
-        supports_multiple_dims=False,
-        supports_out=False,
-        promotes_int_to_int64=True,
-        gradcheck_nondet_tol=GRADCHECK_NONDET_TOL,
-        dtypes=all_types_and_complex_and(torch.bool),
-        dtypesIfCUDA=all_types_and_complex_and(torch.bool, torch.float16, torch.bfloat16),
-        ref=reference_reduction_numpy(np.prod),
-        skips=(
-            # FIXME: prod does not support passing keepdim without passing dim
-            SkipInfo('TestReductions', 'test_dim_default_keepdim'),
-            # FIXME: prod reduces all dimensions when dim=[]
-            SkipInfo('TestReductions', 'test_dim_empty'),
-            SkipInfo('TestReductions', 'test_dim_empty_keepdim'),
-            # FIXME: prod does not support passing None to dim
-            SkipInfo('TestReductions', 'test_dim_none'),
-            SkipInfo('TestReductions', 'test_dim_none_keepdim'),
-            # FIXME: improve precision, failing with nan != inf
-            SkipInfo('TestReductions', 'test_ref_small_input',
-                     dtypes=[torch.float16, torch.complex64]),
-            SkipInfo('TestReductions', 'test_ref_duplicate_values',
-                     dtypes=[torch.uint8, torch.float16, torch.complex64]),
-        ),
-    ),
-    ReductionOpInfo(
         'sum',
         identity=0,
         nan_policy='propagate',
@@ -9180,22 +9340,6 @@
         supports_forward_ad=True,
         promotes_int_to_int64=True,
         dtypes=all_types_and_complex_and(torch.bool, torch.float16, torch.bfloat16),
-        ref=reference_reduction_numpy(np.sum),
-        decorators=(
-            # FIXME: fix precision
-            DecorateInfo(toleranceOverride({
-                torch.float16: tol(atol=1e-05, rtol=1e-02),
-            }), 'TestReductions', 'test_noncontiguous_all'),
-            DecorateInfo(toleranceOverride({
-                torch.float16: tol(atol=1e-03, rtol=1e-02),
-            }), 'TestReductions', 'test_ref_small_input'),
-            DecorateInfo(toleranceOverride({
-                torch.float32: tol(atol=1e-03, rtol=1e-03),
-            }), 'TestReductions', 'test_ref_large_input_64bit_indexing'),
-            DecorateInfo(toleranceOverride({
-                torch.float16: tol(atol=1e-05, rtol=1e-02),
-            }), 'TestReductions', 'test_ref_duplicate_values'),
-        ),
         skips=(
             # FIXME: sum does not support passing keepdim without passing dim
             SkipInfo('TestReductions', 'test_dim_default_keepdim'),
@@ -9214,22 +9358,6 @@
         supports_out=False,
         promotes_int_to_int64=True,
         dtypes=all_types_and(torch.bool, torch.float16, torch.bfloat16),
-        ref=reference_reduction_numpy(np.nansum),
-        decorators=(
-            # FIXME: fix precision
-            DecorateInfo(toleranceOverride({
-                torch.float16: tol(atol=1e-05, rtol=1e-02),
-            }), 'TestReductions', 'test_noncontiguous_all'),
-            DecorateInfo(toleranceOverride({
-                torch.float16: tol(atol=1e-03, rtol=1e-02),
-            }), 'TestReductions', 'test_ref_small_input'),
-            DecorateInfo(toleranceOverride({
-                torch.float32: tol(atol=1e-03, rtol=1e-03),
-            }), 'TestReductions', 'test_ref_large_input_64bit_indexing'),
-            DecorateInfo(toleranceOverride({
-                torch.float16: tol(atol=1e-05, rtol=1e-02),
-            }), 'TestReductions', 'test_ref_duplicate_values'),
-        ),
         skips=(
             # FIXME: nansum does not support passing keepdim without passing dim
             SkipInfo('TestReductions', 'test_dim_default_keepdim'),
@@ -9239,6 +9367,21 @@
             # FIXME: nansum does not support passing None to dim
             SkipInfo('TestReductions', 'test_dim_none'),
             SkipInfo('TestReductions', 'test_dim_none_keepdim'),
+        ),
+    ),
+    OpInfo(
+        "nn.functional.nll_loss",
+        ref=_NOTHING,
+        dtypesIfCPU=floating_types_and(torch.bfloat16),
+        dtypesIfCUDA=floating_types_and(torch.float16, torch.bfloat16),
+        supports_out=False,
+        sample_inputs_func=sample_inputs_nll_loss,
+        skips=(
+            SkipInfo(
+                "TestJit",
+                "test_variant_consistency_jit",
+                dtypes=(torch.float32,),
+            ),
         ),
     ),
 ]
