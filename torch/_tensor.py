import copyreg
import enum
import functools
import warnings
from collections import OrderedDict
from copy import deepcopy
from numbers import Number
from typing import Any, Dict, Optional, Tuple, Union

import torch
import torch._C as _C
import torch.utils.hooks as hooks
from torch._namedtensor_internals import (
    check_serializing_named_tensor,
    is_ellipsis,
    resolve_ellipsis,
    single_ellipsis_index,
    unzip_namedshape,
    update_names,
)
from torch.overrides import (
    get_default_nowrap_functions,
    handle_torch_function,
    has_torch_function,
    has_torch_function_unary,
    has_torch_function_variadic,
)


def _handle_torch_function_and_wrap_type_error_to_not_implemented(f):
    # functools.wraps doesn't work well with methods in python 2
    method_assignments = ("__name__", "__doc__")
    assigned = functools.WRAPPER_ASSIGNMENTS

    @functools.wraps(f, assigned=assigned)
    def wrapped(*args, **kwargs):
        try:
            # See https://github.com/pytorch/pytorch/issues/75462
            if has_torch_function(args):
                return handle_torch_function(wrapped, args, *args, **kwargs)
            return f(*args, **kwargs)
        except TypeError:
            return NotImplemented

    return wrapped


# Should not be used, this is kept only for BC of loading old serialized Tensor subclasses
def _rebuild_from_type(func, type, args, dict):
    if type is Tensor:
        return func(*args)

    ret = func(*args).as_subclass(type)
    ret.__dict__ = dict
    return ret


def _rebuild_from_type_v2(func, new_type, args, state):
    if new_type is Tensor:
        return func(*args)

    ret = func(*args)
    if type(ret) is not new_type:
        ret = ret.as_subclass(new_type)
    # Tensor does define __setstate__ even though it doesn't define
    # __getstate__. So only use __setstate__ if it is NOT the one defined
    # on Tensor
    if (
        getattr(ret.__class__, "__setstate__", Tensor.__setstate__)
        is not Tensor.__setstate__
    ):
        ret.__setstate__(state)
    else:
        if isinstance(state, tuple):
            if not len(state) == 2:
                raise RuntimeError(f"Invalid serialized state: {state}")
            dict_state = state[0]
            slots_state = state[1]
        else:
            dict_state = state
            slots_state = None

        for k, v in dict_state.items():
            setattr(ret, k, v)

        if slots_state:
            for k, v in slots_state.items():
                setattr(ret, k, v)
    return ret


# NB: If you subclass Tensor, and want to share the subclassed class
# across processes, you must also update torch/multiprocessing/reductions.py
# to define a ForkingPickler serialization mode for the class.
#
# NB: If you add a new method to Tensor, you must update
# torch/__init__.py.in to add a type annotation for your method;
# otherwise, it will not show up in autocomplete.
class Tensor(torch._C._TensorBase):
    def __deepcopy__(self, memo):
        if has_torch_function_unary(self):
            return handle_torch_function(Tensor.__deepcopy__, (self,), self, memo)
        if not self.is_leaf:
            raise RuntimeError(
                "Only Tensors created explicitly by the user "
                "(graph leaves) support the deepcopy protocol at the moment"
            )
        if id(self) in memo:
            return memo[id(self)]
        with torch.no_grad():
            # TODO: skipping storage copy is wrong for meta, as meta
            # does accurate alias tracking; however, the code below
            # doesn't work because of
            # https://github.com/pytorch/pytorch/issues/47442
            # Update the test in test_serialization if you remove 'meta' from here

            if (
                self.is_sparse
                or self.device.type in ["lazy", "xla", "mps", "ort", "meta", "hpu"]
                or (type(self) is not Tensor and self.data_ptr() == 0)
            ):
                new_tensor = self.clone()
                if type(new_tensor) is not type(self):
                    raise RuntimeError(
                        "The default implementation of __deepcopy__() for wrapper subclasses "
                        "only works for subclass types that implement clone() and for which "
                        "cloning returns another instance of the same subclass. You should either "
                        "properly implement clone() for your subclass or override __deepcopy__() "
                        "if it is intended behavior for clone() to return an instance of a "
                        "different type."
                    )
            else:
                new_storage = self.storage().__deepcopy__(memo)
                if self.is_quantized:
                    # quantizer_params can be different type based on torch attribute
                    quantizer_params: Union[
                        Tuple[torch.qscheme, float, int],
                        Tuple[torch.qscheme, Tensor, Tensor, int],
                    ]
                    if self.qscheme() == torch.per_tensor_affine:
                        quantizer_params = (
                            self.qscheme(),
                            self.q_scale(),
                            self.q_zero_point(),
                        )
                    elif self.qscheme() in (
                        torch.per_channel_affine,
                        torch.per_channel_affine_float_qparams,
                    ):
                        quantizer_params = (
                            self.qscheme(),
                            self.q_per_channel_scales(),
                            self.q_per_channel_zero_points(),
                            self.q_per_channel_axis(),
                        )
                    else:
                        raise RuntimeError(
                            f"Unsupported qscheme {self.qscheme()} in deepcopy"
                        )
                    # TODO: Once we decide to break serialization FC, no longer
                    # need to wrap with TypedStorage
                    new_tensor = torch._utils._rebuild_qtensor(
                        torch.storage.TypedStorage(
                            wrap_storage=new_storage.untyped(), dtype=self.dtype
                        ),
                        self.storage_offset(),
                        self.size(),
                        self.stride(),
                        quantizer_params,
                        self.requires_grad,
                        self._backward_hooks,
                    )
                    if type(new_tensor) is not type(self):
                        raise RuntimeError(
                            "The default implementation of __deepcopy__() for quantized tensors "
                            "expects the tensor returned by torch._utils._rebuild_qtensor() to "
                            "match the type of the instance being copied. If you encounter this, "
                            "please open an issue on PyTorch's GitHub."
                        )
                else:
                    new_tensor = self.new_empty([])
                    if type(new_tensor) is not type(self):
                        raise RuntimeError(
                            "The default implementation of __deepcopy__() for non-wrapper subclasses "
                            "only works for subclass types that implement new_empty() and for which "
                            "that function returns another instance of the same subclass. You should "
                            "either properly implement new_empty() for your subclass or override "
                            "__deepcopy__() if it is intended behavior for new_empty() to return "
                            "an instance of a different type."
                        )
                    new_tensor.set_(
                        new_storage, self.storage_offset(), self.size(), self.stride()
                    )
                    if self.is_conj():
                        new_tensor = new_tensor.conj_physical()
                    if self.is_neg():
                        new_tensor = new_tensor.neg()
            if self.requires_grad:
                new_tensor.requires_grad_()
            if self.grad is not None:
                new_tensor.grad = self.grad.__deepcopy__(memo)

            if not type(self) is Tensor:
                if type(new_tensor) is not type(self):
                    raise RuntimeError(
                        "Type of deepcopy result does not match the type of the source tensor. "
                        "If you encounter this, please open an issue on PyTorch's GitHub."
                    )

                # Plain Tensors don't have slots
                slots_to_save = copyreg._slotnames(self.__class__)  # type: ignore[attr-defined]
                for slot in slots_to_save:
                    if hasattr(self, slot):
                        setattr(new_tensor, slot, deepcopy(getattr(self, slot), memo))

            new_tensor.__dict__ = deepcopy(self.__dict__, memo)

            memo[id(self)] = new_tensor
            return new_tensor

    def __reduce_ex__(self, proto):
        if type(self) is Tensor:
            return self._reduce_ex_internal(proto)
        if has_torch_function_unary(self):
            return handle_torch_function(Tensor.__reduce_ex__, (self,), self, proto)
        func, args = self._reduce_ex_internal(proto)
        # Get the state of the python subclass
        # This loosely mimicks the function on the object class but since Tensor do not inherit
        # from it, we cannot call that function directly
        # https://github.com/python/cpython/blob/c83919bd635f4433f1c6ae8504996a9fe3c215e5/Objects/typeobject.c#L4891
        getstate_fn = getattr(self, "__getstate__", None)
        if getstate_fn:
            state = getstate_fn()
        else:
            slots_to_save = copyreg._slotnames(self.__class__)  # type: ignore[attr-defined]
            if slots_to_save:
                state = (
                    self.__dict__,
                    {
                        name: getattr(self, name)
                        for name in slots_to_save
                        if hasattr(self, name)
                    },
                )
            else:
                state = self.__dict__
        return (_rebuild_from_type_v2, (func, type(self), args, state))

    def storage(self):
        r"""
        storage() -> torch.Storage

        Returns the underlying storage.
        """
        if has_torch_function_unary(self):
            return handle_torch_function(Tensor.storage, (self,), self)

        return torch.TypedStorage(wrap_storage=self._storage(), dtype=self.dtype)

    def _reduce_ex_internal(self, proto):
        check_serializing_named_tensor(self)
        # See Note [Don't serialize hooks]
        torch.utils.hooks.warn_if_has_hooks(self)
        backward_hooks: Dict[Any, Any] = OrderedDict()
        # Note: Numpy array is chosen to be the rebuild component for XLA, ORT Tensors.
        # We considered a few options:
        # 1. CPU tensor can't be used here.
        #    Otherwise in torch.load CPU storage is reconstructed with randomly
        #    initialized data, moved onto backend device, and then storage is updated
        #    to the serialized content. This works perfectly for CPU/CUDA but not these backends;
        #    their tensors are disconnected with storage so they don't get the update.
        # 2. Python list is not a good fit due to performance reason.
        #    `tolist()` converts every single element in the tensor into python objects
        #    and serialize them one by one.
        if self.device.type in ["xla", "ort", "hpu"]:
            # Convert BFloat16 tesors to Float32 before conversion to numpy, as numpy doesn't
            # support BFloat16. The rebuild tensor from numpy takes in the original self.dtype,
            # this would reconstruct the BFloat16 tensor from numpy.
            numpy_tensor = (
                self.cpu().numpy()
                if self.dtype != torch.bfloat16
                else self.cpu().to(torch.float32).numpy()
            )
            return (
                torch._utils._rebuild_device_tensor_from_numpy,
                (numpy_tensor, self.dtype, str(self.device), self.requires_grad),
            )
        if self.device.type == "meta":
            # NB: This implementation BREAKS storage sharing.  Current
            # hypothesis is that no one cares for meta tensors.
            arg_meta = (
                self.dtype,
                tuple(self.size()),
                self.stride(),
                self.requires_grad,
            )
            return (torch._utils._rebuild_meta_tensor_no_storage, arg_meta)
        if self.is_quantized:
            # quantizer_params can be different type based on torch attribute
            quantizer_params: Union[
                Tuple[torch.qscheme, float, int], Tuple[Any, Tensor, Tensor, int]
            ]
            if self.qscheme() == torch.per_tensor_affine:
                quantizer_params = (
                    torch.per_tensor_affine,
                    self.q_scale(),
                    self.q_zero_point(),
                )
            elif self.qscheme() in (
                torch.per_channel_affine,
                torch.per_channel_affine_float_qparams,
            ):
                # convert scales and zero points to tuple to avoid recursive calls
                # when/if we get multi-axis quantized tensors in the future, the shape
                # is recoverable from the main tensor shape
                quantizer_params = (
                    torch.per_channel_affine,
                    self.q_per_channel_scales(),
                    self.q_per_channel_zero_points(),
                    self.q_per_channel_axis(),
                )
            else:
                raise RuntimeError(
                    f"Serialization is not supported for tensors of type {self.qscheme()}"
                )
            # TODO: Once we decide to break serialization FC, no longer
            # need to wrap with TypedStorage
            args_qtensor = (
                torch.storage.TypedStorage(
                    wrap_storage=self.storage().untyped(), dtype=self.dtype
                ),
                self.storage_offset(),
                tuple(self.size()),
                self.stride(),
                quantizer_params,
                self.requires_grad,
                backward_hooks,
            )
            return (torch._utils._rebuild_qtensor, args_qtensor)
        elif self.is_sparse:
            if self.layout == torch.sparse_coo:
                args_sparse = (
                    self.layout,
                    (self._indices(), self._values(), self.size()),
                )
            else:
                raise NotImplementedError(
                    "sparse tensor __reduce_ex__ for layout `%s`" % (self.layout)
                )
            return (torch._utils._rebuild_sparse_tensor, args_sparse)
        elif self.is_sparse_csr:
            if self.layout == torch.sparse_csr:
                args_sparse_csr = (
                    self.layout,
                    (
                        self.crow_indices(),
                        self.col_indices(),
                        self.values(),
                        self.size(),
                    ),
                )
            else:
                raise NotImplementedError(
                    "sparse csr tensor __reduce_ex__ for layout `%s`" % (self.layout)
                )
            return (torch._utils._rebuild_sparse_csr_tensor, args_sparse_csr)
        elif (
            self.data_ptr() == 0
            and type(self) is not torch.Tensor
            and type(self).__torch_dispatch__ is not torch.Tensor.__torch_dispatch__
        ):
            arg_wrapper_subclass = (
                type(self),
                self.dtype,
                tuple(self.size()),
                self.stride(),
                self.storage_offset(),
                self.layout,
                self.device,
                self.requires_grad,
            )
            return (torch._utils._rebuild_wrapper_subclass, arg_wrapper_subclass)
        else:
            # TODO: Once we decide to break serialization FC, no longer
            # need to wrap with TypedStorage
            args = (
                torch.storage.TypedStorage(
                    wrap_storage=self.storage().untyped(), dtype=self.dtype
                ),
                self.storage_offset(),
                tuple(self.size()),
                self.stride(),
                self.requires_grad,
                backward_hooks,
            )  # previously was self._backward_hooks
            return (torch._utils._rebuild_tensor_v2, args)

    def __setstate__(self, state):
        if has_torch_function_unary(self):
            return handle_torch_function(Tensor.__setstate__, (self,), self, state)
        # Warning: this method is NOT called when you torch.load() a tensor;
        # that is managed by _rebuild_tensor_v2
        if not self.is_leaf:
            raise RuntimeError("__setstate__ can be only called on leaf Tensors")
        if len(state) == 4:
            # legacy serialization of Tensor
            self.set_(*state)
            return
        elif len(state) == 5:
            # legacy serialization of Variable
            self.data = state[0]
            state = (state[3], state[4], state[2])
        # The setting of _backward_hooks is expected to be a no-op.
        # See Note [Don't serialize hooks]
        self.requires_grad, _, self._backward_hooks = state

    def __repr__(self, *, tensor_contents=None):
        if has_torch_function_unary(self):
            return handle_torch_function(
                Tensor.__repr__, (self,), self, tensor_contents=tensor_contents
            )
        # All strings are unicode in Python 3.
        return torch._tensor_str._str(self, tensor_contents=tensor_contents)

    def backward(
        self, gradient=None, retain_graph=None, create_graph=False, inputs=None
    ):
        r"""Computes the gradient of current tensor w.r.t. graph leaves.

        The graph is differentiated using the chain rule. If the tensor is
        non-scalar (i.e. its data has more than one element) and requires
        gradient, the function additionally requires specifying ``gradient``.
        It should be a tensor of matching type and location, that contains
        the gradient of the differentiated function w.r.t. ``self``.

        This function accumulates gradients in the leaves - you might need to zero
        ``.grad`` attributes or set them to ``None`` before calling it.
        See :ref:`Default gradient layouts<default-grad-layouts>`
        for details on the memory layout of accumulated gradients.

        .. note::

            If you run any forward ops, create ``gradient``, and/or call ``backward``
            in a user-specified CUDA stream context, see
            :ref:`Stream semantics of backward passes<bwd-cuda-stream-semantics>`.

        .. note::

            When ``inputs`` are provided and a given input is not a leaf,
            the current implementation will call its grad_fn (though it is not strictly needed to get this gradients).
            It is an implementation detail on which the user should not rely.
            See https://github.com/pytorch/pytorch/pull/60521#issuecomment-867061780 for more details.

        Args:
            gradient (Tensor or None): Gradient w.r.t. the
                tensor. If it is a tensor, it will be automatically converted
                to a Tensor that does not require grad unless ``create_graph`` is True.
                None values can be specified for scalar Tensors or ones that
                don't require grad. If a None value would be acceptable then
                this argument is optional.
            retain_graph (bool, optional): If ``False``, the graph used to compute
                the grads will be freed. Note that in nearly all cases setting
                this option to True is not needed and often can be worked around
                in a much more efficient way. Defaults to the value of
                ``create_graph``.
            create_graph (bool, optional): If ``True``, graph of the derivative will
                be constructed, allowing to compute higher order derivative
                products. Defaults to ``False``.
            inputs (sequence of Tensor): Inputs w.r.t. which the gradient will be
                accumulated into ``.grad``. All other Tensors will be ignored. If not
                provided, the gradient is accumulated into all the leaf Tensors that were
                used to compute the attr::tensors.
        """
        if has_torch_function_unary(self):
            return handle_torch_function(
                Tensor.backward,
                (self,),
                self,
                gradient=gradient,
                retain_graph=retain_graph,
                create_graph=create_graph,
                inputs=inputs,
            )
        torch.autograd.backward(
            self, gradient, retain_graph, create_graph, inputs=inputs
        )

    def register_hook(self, hook):
        r"""Registers a backward hook.

        The hook will be called every time a gradient with respect to the
        Tensor is computed. The hook should have the following signature::

            hook(grad) -> Tensor or None


        The hook should not modify its argument, but it can optionally return
        a new gradient which will be used in place of :attr:`grad`.

        This function returns a handle with a method ``handle.remove()``
        that removes the hook from the module.

        Example::

            >>> v = torch.tensor([0., 0., 0.], requires_grad=True)
            >>> h = v.register_hook(lambda grad: grad * 2)  # double the gradient
            >>> v.backward(torch.tensor([1., 2., 3.]))
            >>> v.grad

             2
             4
             6
            [torch.FloatTensor of size (3,)]

            >>> h.remove()  # removes the hook
        """
        if has_torch_function_unary(self):
            return handle_torch_function(Tensor.register_hook, (self,), self, hook)
        if not self.requires_grad:
            raise RuntimeError(
                "cannot register a hook on a tensor that " "doesn't require gradient"
            )
        if self._backward_hooks is None:
            self._backward_hooks = OrderedDict()
            if self.grad_fn is not None:
                self.grad_fn._register_hook_dict(self)
        handle = hooks.RemovableHandle(self._backward_hooks)
        self._backward_hooks[handle.id] = hook
        return handle

    def reinforce(self, reward):
        def trim(str):
            return "\n".join([line.strip() for line in str.split("\n")])

        raise RuntimeError(
            trim(
                r"""reinforce() was removed.
            Use torch.distributions instead.
            See https://pytorch.org/docs/master/distributions.html

            Instead of:

            probs = policy_network(state)
            action = probs.multinomial()
            next_state, reward = env.step(action)
            action.reinforce(reward)
            action.backward()

            Use:

            probs = policy_network(state)
            # NOTE: categorical is equivalent to what used to be called multinomial
            m = torch.distributions.Categorical(probs)
            action = m.sample()
            next_state, reward = env.step(action)
            loss = -m.log_prob(action) * reward
            loss.backward()
        """
            )
        )

    detach = _C._add_docstr(
        _C._TensorBase.detach,
        r"""
    Returns a new Tensor, detached from the current graph.

    The result will never require gradient.

    This method also affects forward mode AD gradients and the result will never
    have forward mode AD gradients.

    .. note::

      Returned Tensor shares the same storage with the original one.
      In-place modifications on either of them will be seen, and may trigger
      errors in correctness checks.
      IMPORTANT NOTE: Previously, in-place size / stride / storage changes
      (such as `resize_` / `resize_as_` / `set_` / `transpose_`) to the returned tensor
      also update the original tensor. Now, these in-place changes will not update the
      original tensor anymore, and will instead trigger an error.
      For sparse tensors:
      In-place indices / values changes (such as `zero_` / `copy_` / `add_`) to the
      returned tensor will not update the original tensor anymore, and will instead
      trigger an error.
    """,
    )

    detach_ = _C._add_docstr(
        _C._TensorBase.detach_,
        r"""
    Detaches the Tensor from the graph that created it, making it a leaf.
    Views cannot be detached in-place.

    This method also affects forward mode AD gradients and the result will never
    have forward mode AD gradients.
    """,
    )

    def is_shared(self):
        r"""Checks if tensor is in shared memory.

        This is always ``True`` for CUDA tensors.
        """
        if has_torch_function_unary(self):
            return handle_torch_function(Tensor.is_shared, (self,), self)
        return self.storage().is_shared()

    def share_memory_(self):
        r"""Moves the underlying storage to shared memory.

        This is a no-op if the underlying storage is already in shared memory
        and for CUDA tensors. Tensors in shared memory cannot be resized.
        """
        if has_torch_function_unary(self):
            return handle_torch_function(Tensor.share_memory_, (self,), self)
        self.storage().share_memory_()
        return self

    def __reversed__(self):
        r"""Reverses the tensor along dimension 0."""
        if has_torch_function_unary(self):
            return handle_torch_function(Tensor.__reversed__, (self,), self)
        if self.dim() == 0:
            return self
        else:
            return self.flip(0)

    def norm(self, p="fro", dim=None, keepdim=False, dtype=None):
        r"""See :func:`torch.norm`"""
        if has_torch_function_unary(self):
            return handle_torch_function(
                Tensor.norm, (self,), self, p=p, dim=dim, keepdim=keepdim, dtype=dtype
            )
        return torch.norm(self, p, dim, keepdim, dtype=dtype)

    def solve(self, other):
        from ._linalg_utils import solve

        return solve(self, other)

<<<<<<< HEAD
=======
    def lstsq(self, other):
        from ._linalg_utils import lstsq

        return lstsq(self, other)

    def eig(self, eigenvectors=False):
        from ._linalg_utils import eig

        return eig(self, eigenvectors=eigenvectors)

>>>>>>> b4f9b682
    def lu(self, pivot=True, get_infos=False):
        r"""See :func:`torch.lu`"""
        # If get_infos is True, then we don't need to check for errors and vice versa
        if has_torch_function_unary(self):
            return handle_torch_function(
                Tensor.lu, (self,), self, pivot=pivot, get_infos=get_infos
            )

        LU, pivots, infos = torch._lu_with_info(
            self, pivot=pivot, check_errors=(not get_infos)
        )
        if get_infos:
            return LU, pivots, infos
        else:
            return LU, pivots

    def stft(
        self,
        n_fft: int,
        hop_length: Optional[int] = None,
        win_length: Optional[int] = None,
        window: "Optional[Tensor]" = None,
        center: bool = True,
        pad_mode: str = "reflect",
        normalized: bool = False,
        onesided: Optional[bool] = None,
        return_complex: Optional[bool] = None,
    ):
        r"""See :func:`torch.stft`

        .. warning::
          This function changed signature at version 0.4.1. Calling with
          the previous signature may cause error or return incorrect result.
        """
        if has_torch_function_unary(self):
            return handle_torch_function(
                Tensor.stft,
                (self,),
                self,
                n_fft,
                hop_length=hop_length,
                win_length=win_length,
                window=window,
                center=center,
                pad_mode=pad_mode,
                normalized=normalized,
                onesided=onesided,
                return_complex=return_complex,
            )
        return torch.stft(
            self,
            n_fft,
            hop_length,
            win_length,
            window,
            center,
            pad_mode,
            normalized,
            onesided,
            return_complex=return_complex,
        )

    def istft(
        self,
        n_fft: int,
        hop_length: Optional[int] = None,
        win_length: Optional[int] = None,
        window: "Optional[Tensor]" = None,
        center: bool = True,
        normalized: bool = False,
        onesided: Optional[bool] = None,
        length: Optional[int] = None,
        return_complex: bool = False,
    ):
        r"""See :func:`torch.istft`"""
        if has_torch_function_unary(self):
            return handle_torch_function(
                Tensor.istft,
                (self,),
                self,
                n_fft,
                hop_length=hop_length,
                win_length=win_length,
                window=window,
                center=center,
                normalized=normalized,
                onesided=onesided,
                length=length,
                return_complex=return_complex,
            )
        return torch.istft(
            self,
            n_fft,
            hop_length,
            win_length,
            window,
            center,
            normalized,
            onesided,
            length,
            return_complex=return_complex,
        )

    def resize(self, *sizes):
        if has_torch_function_unary(self):
            return handle_torch_function(Tensor.resize, (self,), self, *sizes)
        warnings.warn("non-inplace resize is deprecated")
        from torch.autograd._functions import Resize

        return Resize.apply(self, sizes)

    def resize_as(self, tensor):
        if has_torch_function_variadic(self, tensor):
            return handle_torch_function(Tensor.resize_as, (self, tensor), self, tensor)
        warnings.warn("non-inplace resize_as is deprecated")
        from torch.autograd._functions import Resize

        return Resize.apply(self, tensor.size())

    def split(self, split_size, dim=0):
        r"""See :func:`torch.split`"""
        if has_torch_function_unary(self):
            return handle_torch_function(
                Tensor.split, (self,), self, split_size, dim=dim
            )
        if isinstance(split_size, Tensor):
            try:
                split_size = int(split_size)
            except ValueError:
                pass

        if isinstance(split_size, int):
            return torch._VF.split(self, split_size, dim)  # type: ignore[attr-defined]
        else:
            return torch._VF.split_with_sizes(self, split_size, dim)

    def unique(self, sorted=True, return_inverse=False, return_counts=False, dim=None):
        r"""Returns the unique elements of the input tensor.

        See :func:`torch.unique`
        """
        if has_torch_function_unary(self):
            return handle_torch_function(
                Tensor.unique,
                (self,),
                self,
                sorted=sorted,
                return_inverse=return_inverse,
                return_counts=return_counts,
                dim=dim,
            )
        return torch.unique(
            self,
            sorted=sorted,
            return_inverse=return_inverse,
            return_counts=return_counts,
            dim=dim,
        )

    def unique_consecutive(self, return_inverse=False, return_counts=False, dim=None):
        r"""Eliminates all but the first element from every consecutive group of equivalent elements.

        See :func:`torch.unique_consecutive`
        """
        if has_torch_function_unary(self):
            return handle_torch_function(
                Tensor.unique_consecutive,
                (self,),
                self,
                return_inverse=return_inverse,
                return_counts=return_counts,
                dim=dim,
            )
        return torch.unique_consecutive(
            self, return_inverse=return_inverse, return_counts=return_counts, dim=dim
        )

    @_handle_torch_function_and_wrap_type_error_to_not_implemented
    def __rsub__(self, other):
        return _C._VariableFunctions.rsub(self, other)

    @_handle_torch_function_and_wrap_type_error_to_not_implemented
    def __rdiv__(self, other):
        return self.reciprocal() * other

    __rtruediv__ = __rdiv__
    __itruediv__ = _C._TensorBase.__idiv__

    __pow__ = _handle_torch_function_and_wrap_type_error_to_not_implemented(
        _C._TensorBase.pow
    )
    __ipow__ = _handle_torch_function_and_wrap_type_error_to_not_implemented(
        _C._TensorBase.pow_
    )

    @_handle_torch_function_and_wrap_type_error_to_not_implemented
    def __rmod__(self, other):
        return torch.remainder(other, self)

    def __format__(self, format_spec):
        if has_torch_function_unary(self):
            return handle_torch_function(Tensor.__format__, (self,), self, format_spec)
        if self.dim() == 0 and not self.is_meta and type(self) is Tensor:
            return self.item().__format__(format_spec)
        return object.__format__(self, format_spec)

    @_handle_torch_function_and_wrap_type_error_to_not_implemented
    def __rpow__(self, other):
        dtype = torch.result_type(other, self)
        return torch.tensor(other, dtype=dtype, device=self.device) ** self

    @_handle_torch_function_and_wrap_type_error_to_not_implemented
    def __floordiv__(self, other):
        return torch.floor_divide(self, other)

    @_handle_torch_function_and_wrap_type_error_to_not_implemented
    def __rfloordiv__(self, other):
        return torch.floor_divide(other, self)

    @_handle_torch_function_and_wrap_type_error_to_not_implemented
    def __rlshift__(self, other):
        return torch.bitwise_left_shift(other, self)

    @_handle_torch_function_and_wrap_type_error_to_not_implemented
    def __rrshift__(self, other):
        return torch.bitwise_right_shift(other, self)

    @_handle_torch_function_and_wrap_type_error_to_not_implemented
    def __rmatmul__(self, other):
        return torch.matmul(other, self)

    __pos__ = _C._TensorBase.positive
    __neg__ = _C._TensorBase.neg
    __abs__ = _C._TensorBase.abs

    def __len__(self):
        if has_torch_function_unary(self):
            return handle_torch_function(Tensor.__len__, (self,), self)
        if self.dim() == 0:
            raise TypeError("len() of a 0-d tensor")
        if torch._C._get_tracing_state():
            warnings.warn(
                "Using len to get tensor shape might cause the trace to be incorrect. "
                "Recommended usage would be tensor.shape[0]. "
                "Passing a tensor of different shape might lead to errors or silently give "
                "incorrect results.",
                category=torch.jit.TracerWarning,
                stacklevel=2,
            )
        return self.shape[0]

    def __iter__(self):
        # NB: we use 'imap' and not 'map' here, so that in Python 2 we get a
        # generator and don't eagerly perform all the indexes.  This could
        # save us work, and also helps keep trace ordering deterministic
        # (e.g., if you zip(*hiddens), the eager map will force all the
        # indexes of hiddens[0] before hiddens[1], while the generator
        # map will interleave them.)
        # NB: We have intentionally skipped __torch_function__ dispatch here.
        # See gh-54457
        if self.dim() == 0:
            raise TypeError("iteration over a 0-d tensor")
        if torch._C._get_tracing_state():
            warnings.warn(
                "Iterating over a tensor might cause the trace to be incorrect. "
                "Passing a tensor of different shape won't change the number of "
                "iterations executed (and might lead to errors or silently give "
                "incorrect results).",
                category=torch.jit.TracerWarning,
                stacklevel=2,
            )
        return iter(self.unbind(0))

    def __hash__(self):
        # Do NOT handle __torch_function__ here as user's default
        # implementation that handle most functions will most likely do it wrong.
        # It can be easily overridden by defining this method on the user
        # subclass if needed.
        return id(self)

    def __dir__(self):
        if has_torch_function_unary(self):
            return handle_torch_function(Tensor.__dir__, (self,), self)
        tensor_methods = dir(self.__class__)
        tensor_methods.remove("volatile")  # deprecated
        attrs = list(self.__dict__.keys())
        keys = tensor_methods + attrs

        # property only available dense, cuda tensors
        if (not self.is_cuda) or self.is_sparse:
            keys.remove("__cuda_array_interface__")

        return sorted(keys)

    # Numpy array interface, to support `numpy.asarray(tensor) -> ndarray`
    __array_priority__ = 1000  # prefer Tensor ops over numpy ones

    def __array__(self, dtype=None):
        if has_torch_function_unary(self):
            return handle_torch_function(Tensor.__array__, (self,), self, dtype=dtype)
        if dtype is None:
            return self.numpy()
        else:
            return self.numpy().astype(dtype, copy=False)

    # Wrap Numpy array again in a suitable tensor when done, to support e.g.
    # `numpy.sin(tensor) -> tensor` or `numpy.greater(tensor, 0) -> ByteTensor`
    def __array_wrap__(self, array):
        if has_torch_function_unary(self):
            return handle_torch_function(
                Tensor.__array_wrap__, (self,), self, array=array
            )
        if array.dtype == bool:
            # Workaround, torch has no built-in bool tensor
            array = array.astype("uint8")
        return torch.from_numpy(array)

    def __contains__(self, element):
        r"""Check if `element` is present in tensor

        Args:
            element (Tensor or scalar): element to be checked
                for presence in current tensor"
        """
        if has_torch_function_unary(self):
            return handle_torch_function(Tensor.__contains__, (self,), self, element)
        if isinstance(element, (torch.Tensor, Number)):
            # type hint doesn't understand the __contains__ result array
            return (element == self).any().item()  # type: ignore[union-attr]

        raise RuntimeError(
            "Tensor.__contains__ only supports Tensor or scalar, but you passed in a %s."
            % type(element)
        )

    @property
    def __cuda_array_interface__(self):
        """Array view description for cuda tensors.

        See:
        https://numba.pydata.org/numba-doc/latest/cuda/cuda_array_interface.html
        """
        if has_torch_function_unary(self):
            # TODO mypy doesn't support @property, see: https://github.com/python/mypy/issues/6185
            return handle_torch_function(Tensor.__cuda_array_interface__.__get__, (self,), self)  # type: ignore[attr-defined]

        # raise AttributeError for unsupported tensors, so that
        # hasattr(cpu_tensor, "__cuda_array_interface__") is False.
        if not self.is_cuda:
            raise AttributeError(
                "Can't get __cuda_array_interface__ on non-CUDA tensor type: %s "
                "If CUDA data is required use tensor.cuda() to copy tensor to device memory."
                % self.type()
            )

        if self.is_sparse:
            raise AttributeError(
                "Can't get __cuda_array_interface__ on sparse type: %s "
                "Use Tensor.to_dense() to convert to a dense tensor first."
                % self.type()
            )

        # RuntimeError, matching tensor.__array__() behavior.
        if self.requires_grad:
            raise RuntimeError(
                "Can't get __cuda_array_interface__ on Variable that requires grad. "
                "If gradients aren't required, use var.detach() to get Variable that doesn't require grad."
            )

        # CUDA devices are little-endian and tensors are stored in native byte
        # order. 1-byte entries are endian-agnostic.
        typestr = {
            torch.complex64: "<c8",
            torch.complex128: "<c16",
            torch.float16: "<f2",
            torch.float32: "<f4",
            torch.float64: "<f8",
            torch.uint8: "|u1",
            torch.int8: "|i1",
            torch.int16: "<i2",
            torch.int32: "<i4",
            torch.int64: "<i8",
        }[self.dtype]

        itemsize = self.storage().element_size()

        shape = tuple(self.shape)
        if self.is_contiguous():
            # __cuda_array_interface__ v2 requires the strides to be omitted
            # (either not set or set to None) for C-contiguous arrays.
            strides = None
        else:
            strides = tuple(s * itemsize for s in self.stride())
        data_ptr = self.data_ptr() if self.numel() > 0 else 0
        data = (data_ptr, False)  # read-only is false

        return dict(typestr=typestr, shape=shape, strides=strides, data=data, version=2)

    def storage_type(self):
        r"""storage_type() -> type

        Returns the type of the underlying storage.

        """
        if has_torch_function_unary(self):
            return handle_torch_function(Tensor.storage_type, (self,), self)

        return self.storage()._get_legacy_storage_class()

    def refine_names(self, *names):
        r"""Refines the dimension names of :attr:`self` according to :attr:`names`.

        Refining is a special case of renaming that "lifts" unnamed dimensions.
        A ``None`` dim can be refined to have any name; a named dim can only be
        refined to have the same name.

        Because named tensors can coexist with unnamed tensors, refining names
        gives a nice way to write named-tensor-aware code that works with both
        named and unnamed tensors.

        :attr:`names` may contain up to one Ellipsis (``...``).
        The Ellipsis is expanded greedily; it is expanded in-place to fill
        :attr:`names` to the same length as ``self.dim()`` using names from the
        corresponding indices of ``self.names``.

        Python 2 does not support Ellipsis but one may use a string literal
        instead (``'...'``).

        Args:
            names (iterable of str): The desired names of the output tensor. May
                contain up to one Ellipsis.

        Examples::

            >>> imgs = torch.randn(32, 3, 128, 128)
            >>> named_imgs = imgs.refine_names('N', 'C', 'H', 'W')
            >>> named_imgs.names
            ('N', 'C', 'H', 'W')

            >>> tensor = torch.randn(2, 3, 5, 7, 11)
            >>> tensor = tensor.refine_names('A', ..., 'B', 'C')
            >>> tensor.names
            ('A', None, None, 'B', 'C')

        .. warning::
            The named tensor API is experimental and subject to change.

        """
        if has_torch_function_unary(self):
            return handle_torch_function(Tensor.refine_names, (self,), self, *names)
        names = resolve_ellipsis(names, self.names, "refine_names")
        return super(Tensor, self).refine_names(names)

    def align_to(self, *names):
        r"""Permutes the dimensions of the :attr:`self` tensor to match the order
        specified in :attr:`names`, adding size-one dims for any new names.

        All of the dims of :attr:`self` must be named in order to use this method.
        The resulting tensor is a view on the original tensor.

        All dimension names of :attr:`self` must be present in :attr:`names`.
        :attr:`names` may contain additional names that are not in ``self.names``;
        the output tensor has a size-one dimension for each of those new names.

        :attr:`names` may contain up to one Ellipsis (``...``).
        The Ellipsis is expanded to be equal to all dimension names of :attr:`self`
        that are not mentioned in :attr:`names`, in the order that they appear
        in :attr:`self`.

        Python 2 does not support Ellipsis but one may use a string literal
        instead (``'...'``).

        Args:
            names (iterable of str): The desired dimension ordering of the
                output tensor. May contain up to one Ellipsis that is expanded
                to all unmentioned dim names of :attr:`self`.

        Examples::

            >>> tensor = torch.randn(2, 2, 2, 2, 2, 2)
            >>> named_tensor = tensor.refine_names('A', 'B', 'C', 'D', 'E', 'F')

            # Move the F and E dims to the front while keeping the rest in order
            >>> named_tensor.align_to('F', 'E', ...)

        .. warning::
            The named tensor API is experimental and subject to change.

        """
        if has_torch_function_unary(self):
            return handle_torch_function(Tensor.align_to, (self,), self, *names)
        ellipsis_idx = single_ellipsis_index(names, "align_to")
        if ellipsis_idx is None:
            return super(Tensor, self).align_to(names)
        return super(Tensor, self).align_to(
            [name for name in names if not is_ellipsis(name)], ellipsis_idx
        )

    def unflatten(self, dim, sizes):
        r"""
        unflatten(dim, sizes) -> Tensor

        See :func:`torch.unflatten`.

        """
        if has_torch_function_unary(self):
            return handle_torch_function(Tensor.unflatten, (self,), self, dim, sizes)

        if not sizes:
            raise RuntimeError("unflatten: sizes must be non-empty")

        names = None
        if isinstance(sizes, OrderedDict) or (
            isinstance(sizes, (tuple, list)) and isinstance(sizes[0], (tuple, list))
        ):
            names, sizes = unzip_namedshape(sizes)
            return super(Tensor, self).unflatten(dim, sizes, names)
        else:
            return super(Tensor, self).unflatten(dim, sizes)

    def rename_(self, *names, **rename_map):
        """In-place version of :meth:`~Tensor.rename`."""

        if has_torch_function_unary(self):
            return handle_torch_function(
                Tensor.rename_, (self,), self, *names, **rename_map
            )

        # Note [rename_ / rename API]
        # The Python API for these is different from the C++ API. In Python:
        # 1) tensor.rename(*names) takes a vararglist of names
        # 2) tensor.rename(**rename_map) takes a map of names to rename.
        # C++ is static, making it difficult to implement similar behavior.
        return update_names(self, names, rename_map, inplace=True)

    def rename(self, *names, **rename_map):
        """Renames dimension names of :attr:`self`.

        There are two main usages:

        ``self.rename(**rename_map)`` returns a view on tensor that has dims
        renamed as specified in the mapping :attr:`rename_map`.

        ``self.rename(*names)`` returns a view on tensor, renaming all
        dimensions positionally using :attr:`names`.
        Use ``self.rename(None)`` to drop names on a tensor.

        One cannot specify both positional args :attr:`names` and keyword args
        :attr:`rename_map`.

        Examples::

            >>> imgs = torch.rand(2, 3, 5, 7, names=('N', 'C', 'H', 'W'))
            >>> renamed_imgs = imgs.rename(N='batch', C='channels')
            >>> renamed_imgs.names
            ('batch', 'channels', 'H', 'W')

            >>> renamed_imgs = imgs.rename(None)
            >>> renamed_imgs.names
            (None, None, None, None)

            >>> renamed_imgs = imgs.rename('batch', 'channel', 'height', 'width')
            >>> renamed_imgs.names
            ('batch', 'channel', 'height', 'width')

        .. warning::
            The named tensor API is experimental and subject to change.

        """
        if has_torch_function_unary(self):
            return handle_torch_function(
                Tensor.rename, (self,), self, *names, **rename_map
            )

        # See Note [rename_ / rename API]
        return update_names(self, names, rename_map, inplace=False)

    def to_sparse_coo(self):
        """Convert a tensor to :ref:`coordinate format <sparse-coo-docs>`.

        Examples::

             >>> dense = torch.randn(5, 5)
             >>> sparse = dense.to_sparse_coo()
             >>> sparse._nnz()
             25

        """
        return self.to_sparse()

    def _update_names(self, names, inplace):
        if has_torch_function_unary(self):
            return handle_torch_function(
                Tensor._update_names, (self,), self, names, inplace
            )

        # See Note [rename_ / rename API]
        if inplace:
            return super(Tensor, self).rename_(names)
        else:
            return super(Tensor, self).rename(names)

    @classmethod
    def __torch_function__(cls, func, types, args=(), kwargs=None):
        """
        This __torch_function__ implementation wraps subclasses such that
        methods called on subclasses return a subclass instance instead of
        a ``torch.Tensor`` instance.

        One corollary to this is that you need coverage for torch.Tensor
        methods if implementing __torch_function__ for subclasses.

        We recommend always calling ``super().__torch_function__`` as the base
        case when doing the above.

        While not mandatory, we recommend making `__torch_function__` a classmethod.
        """
        if kwargs is None:
            kwargs = {}

        if not all(issubclass(cls, t) for t in types):
            return NotImplemented

        with _C.DisableTorchFunction():
            ret = func(*args, **kwargs)
            if func in get_default_nowrap_functions():
                return ret
            else:
                return _convert(ret, cls)

    __torch_dispatch__ = _C._disabled_torch_dispatch_impl

    def __dlpack__(self, stream=None):
        """
        Creates a DLpack `capsule https://data-apis.org/array-api/latest/design_topics/data_interchange.html#data-interchange`_
        of the current tensor to be exported to other libraries.

        This function will be called from the `from_dlpack` method
        of the library that will consume the capsule. `from_dlpack` passes the current
        stream to this method as part of the specification.

        Args:
            stream (integer or None): An optional Python integer representing a
            pointer to a CUDA stream. The current stream is synchronized with
            this stream before the capsule is created, and since the capsule
            shares its storage with the tensor this make it safe to access from
            both streams.  If None or -1 is passed then no synchronization is performed.
        """
        if has_torch_function_unary(self):
            return handle_torch_function(Tensor.__dlpack__, (self,), self, stream)

        # DLPack capsules can't capture all of PyTorch's semantics,
        # so we prohibit exporting tensors that would lose their properties like
        # requires_grad and having the conjugate bit set.
        if self.requires_grad:
            raise RuntimeError(
                "Can't export tensors that require gradient, use tensor.detach()"
            )
        if self.is_conj():
            raise RuntimeError("Can't export tensors with the conjugate bit set")
        if self.layout != torch.strided:
            raise RuntimeError(
                "Can't export tensors with layout other than torch.strided"
            )

        if stream is not None and type(stream) is not int:
            # Stream pointers in CUDA/ROCm are uniquely numbered and can
            # be retrieved from their integer value.
            raise TypeError("stream must be ``int`` or ``none``")
        elif stream is not None and stream != -1:
            if self.device.type == "cuda":
                stream = torch.cuda.ExternalStream(stream)
                # Only synchronize on different streams
                if stream != torch.cuda.current_stream:
                    event = torch.cuda.Event()
                    event.record(torch.cuda.current_stream())
                    stream.wait_event(event)
        return torch.to_dlpack(self)

    def __dlpack_device__(self) -> Tuple[enum.IntEnum, int]:
        # Avoid circular import
        from torch.utils.dlpack import DLDeviceType

        if has_torch_function_unary(self):
            return handle_torch_function(Tensor.__dlpack_device__, (self,), self)
        idx = self.device.index if self.device.index is not None else 0
        if self.device.type == "cuda" and torch.version.hip is not None:
            device_type = DLDeviceType.kDLROCM
        elif self.device.type == "cpu" and self.is_pinned():
            device_type = DLDeviceType.kDLCPUPinned
        elif self.device.type == "cuda":
            device_type = DLDeviceType.kDLGPU
        elif self.device.type == "cpu":
            device_type = DLDeviceType.kDLCPU
        else:
            raise ValueError(
                "Unknown device type {} for Dlpack".format(self.device.type)
            )
        return (device_type, idx)

    __module__ = "torch"


def _convert(ret, cls):
    if cls is Tensor:
        return ret

    if isinstance(ret, Tensor) and not isinstance(ret, cls):
        ret = ret.as_subclass(cls)

    if isinstance(ret, (tuple, list)):
        # Also handles things like namedtuples
        ret = type(ret)(_convert(r, cls) for r in ret)

    return ret<|MERGE_RESOLUTION|>--- conflicted
+++ resolved
@@ -28,8 +28,6 @@
 
 
 def _handle_torch_function_and_wrap_type_error_to_not_implemented(f):
-    # functools.wraps doesn't work well with methods in python 2
-    method_assignments = ("__name__", "__doc__")
     assigned = functools.WRAPPER_ASSIGNMENTS
 
     @functools.wraps(f, assigned=assigned)
@@ -638,8 +636,6 @@
 
         return solve(self, other)
 
-<<<<<<< HEAD
-=======
     def lstsq(self, other):
         from ._linalg_utils import lstsq
 
@@ -650,7 +646,6 @@
 
         return eig(self, eigenvectors=eigenvectors)
 
->>>>>>> b4f9b682
     def lu(self, pivot=True, get_infos=False):
         r"""See :func:`torch.lu`"""
         # If get_infos is True, then we don't need to check for errors and vice versa
@@ -1035,7 +1030,7 @@
             torch.int64: "<i8",
         }[self.dtype]
 
-        itemsize = self.storage().element_size()
+        itemsize = self.element_size()
 
         shape = tuple(self.shape)
         if self.is_contiguous():
@@ -1324,9 +1319,10 @@
             if self.device.type == "cuda":
                 stream = torch.cuda.ExternalStream(stream)
                 # Only synchronize on different streams
-                if stream != torch.cuda.current_stream:
+                sync_stream = torch.cuda.current_stream()
+                if stream != sync_stream:
                     event = torch.cuda.Event()
-                    event.record(torch.cuda.current_stream())
+                    event.record(sync_stream)
                     stream.wait_event(event)
         return torch.to_dlpack(self)
 
