#pragma once

// DO NOT DEFINE STATIC DATA IN THIS HEADER!
// See Note [Do not compile initializers with AVX]

#include <ATen/cpu/vec/intrinsics.h>
#include <ATen/cpu/vec/vec_base.h>
#include <c10/macros/Macros.h>
#include <c10/util/irange.h>
#include <iostream>

namespace at {
namespace vec {
inline namespace CPU_CAPABILITY {

#ifdef CPU_CAPABILITY_AVX2

struct Vectorizedi {
protected:
  __m256i values;

  static inline __m256i invert(const __m256i& v) {
    const auto ones = _mm256_set1_epi64x(-1);
    return _mm256_xor_si256(ones, v);
  }
public:
  Vectorizedi() {}
  Vectorizedi(__m256i v) : values(v) {}
  operator __m256i() const {
    return values;
  }
};

#else

struct Vectorizedi {};  // dummy definition to make Vectorizedi always defined

#endif // CPU_CAPABILITY_AVX2

#ifdef CPU_CAPABILITY_AVX2

template <>
class Vectorized<int64_t> : public Vectorizedi {
private:
  static const Vectorized<int64_t> ones;
public:
  using value_type = int64_t;
  using size_type = int;
  static constexpr size_type size() {
    return 4;
  }
  using Vectorizedi::Vectorizedi;
  Vectorized() {}
  Vectorized(int64_t v) { values = _mm256_set1_epi64x(v); }
  Vectorized(int64_t val1, int64_t val2, int64_t val3, int64_t val4) {
    values = _mm256_setr_epi64x(val1, val2, val3, val4);
  }
  template <int64_t mask>
  static Vectorized<int64_t> blend(Vectorized<int64_t> a, Vectorized<int64_t> b) {
    __at_align__ int64_t tmp_values[size()];
    a.store(tmp_values);
    if (mask & 0x01)
      tmp_values[0] = _mm256_extract_epi64(b.values, 0);
    if (mask & 0x02)
      tmp_values[1] = _mm256_extract_epi64(b.values, 1);
    if (mask & 0x04)
      tmp_values[2] = _mm256_extract_epi64(b.values, 2);
    if (mask & 0x08)
      tmp_values[3] = _mm256_extract_epi64(b.values, 3);
    return loadu(tmp_values);
  }
  static Vectorized<int64_t> blendv(const Vectorized<int64_t>& a, const Vectorized<int64_t>& b,
                                const Vectorized<int64_t>& mask) {
    return _mm256_blendv_epi8(a.values, b.values, mask.values);
  }
  template <typename step_t>
  static Vectorized<int64_t> arange(int64_t base = 0, step_t step = static_cast<step_t>(1)) {
    return Vectorized<int64_t>(base, base + step, base + 2 * step, base + 3 * step);
  }
  static Vectorized<int64_t>
  set(Vectorized<int64_t> a, Vectorized<int64_t> b, int64_t count = size()) {
    switch (count) {
      case 0:
        return a;
      case 1:
        return blend<1>(a, b);
      case 2:
        return blend<3>(a, b);
      case 3:
        return blend<7>(a, b);
    }
    return b;
  }
  static Vectorized<int64_t> loadu(const void* ptr) {
    return _mm256_loadu_si256(reinterpret_cast<const __m256i*>(ptr));
  }
  static Vectorized<int64_t> loadu(const void* ptr, int64_t count) {
    __at_align__ int64_t tmp_values[size()];
    // Ensure uninitialized memory does not change the output value See https://github.com/pytorch/pytorch/issues/32502
    // for more details. We do not initialize arrays to zero using "={0}" because gcc would compile it to two
    // instructions while a loop would be compiled to one instruction.
    for (const auto i : c10::irange(size())) {
      tmp_values[i] = 0;
    }
    std::memcpy(tmp_values, ptr, count * sizeof(int64_t));
    return loadu(tmp_values);
  }
  void store(void* ptr, int count = size()) const {
    if (count == size()) {
      // ptr need not to be aligned here. See
      // https://software.intel.com/content/www/us/en/develop/documentation/cpp-compiler-developer-guide-and-reference/top/compiler-reference/intrinsics/intrinsics-for-intel-advanced-vector-extensions/intrinsics-for-load-and-store-operations-1/mm256-storeu-si256.html
      _mm256_storeu_si256(reinterpret_cast<__m256i*>(ptr), values);
    } else if (count > 0) {
      __at_align__ int64_t tmp_values[size()];
      _mm256_storeu_si256(reinterpret_cast<__m256i*>(tmp_values), values);
      std::memcpy(ptr, tmp_values, count * sizeof(int64_t));
    }
  }
  const int64_t& operator[](int idx) const  = delete;
  int64_t& operator[](int idx)  = delete;
  Vectorized<int64_t> abs() const {
    auto zero = _mm256_set1_epi64x(0);
    auto is_larger = _mm256_cmpgt_epi64(zero, values);
    auto inverse = _mm256_xor_si256(values, is_larger);
    return _mm256_sub_epi64(inverse, is_larger);
  }
  Vectorized<int64_t> real() const {
    return *this;
  }
  Vectorized<int64_t> imag() const {
    return _mm256_set1_epi64x(0);
  }
  Vectorized<int64_t> conj() const {
    return *this;
  }
  Vectorized<int64_t> neg() const;
  Vectorized<int64_t> operator==(const Vectorized<int64_t>& other) const {
    return _mm256_cmpeq_epi64(values, other.values);
  }
  Vectorized<int64_t> operator!=(const Vectorized<int64_t>& other) const {
    return invert(_mm256_cmpeq_epi64(values, other.values));
  }
  Vectorized<int64_t> operator<(const Vectorized<int64_t>& other) const {
    return _mm256_cmpgt_epi64(other.values, values);
  }
  Vectorized<int64_t> operator<=(const Vectorized<int64_t>& other) const {
    return invert(_mm256_cmpgt_epi64(values, other.values));
  }
  Vectorized<int64_t> operator>(const Vectorized<int64_t>& other) const {
    return _mm256_cmpgt_epi64(values, other.values);
  }
  Vectorized<int64_t> operator>=(const Vectorized<int64_t>& other) const {
    return invert(_mm256_cmpgt_epi64(other.values, values));
  }

  Vectorized<int64_t> eq(const Vectorized<int64_t>& other) const;
  Vectorized<int64_t> ne(const Vectorized<int64_t>& other) const;
  Vectorized<int64_t> gt(const Vectorized<int64_t>& other) const;
  Vectorized<int64_t> ge(const Vectorized<int64_t>& other) const;
  Vectorized<int64_t> lt(const Vectorized<int64_t>& other) const;
  Vectorized<int64_t> le(const Vectorized<int64_t>& other) const;
};

template <>
class Vectorized<int32_t> : public Vectorizedi {
private:
  static const Vectorized<int32_t> ones;
public:
  using value_type = int32_t;
  static constexpr int size() {
    return 8;
  }
  using Vectorizedi::Vectorizedi;
  Vectorized() {}
  Vectorized(int32_t v) { values = _mm256_set1_epi32(v); }
  Vectorized(int32_t val1, int32_t val2, int32_t val3, int32_t val4,
         int32_t val5, int32_t val6, int32_t val7, int32_t val8) {
    values = _mm256_setr_epi32(val1, val2, val3, val4, val5, val6, val7, val8);
  }
  template <int64_t mask>
  static Vectorized<int32_t> blend(Vectorized<int32_t> a, Vectorized<int32_t> b) {
    return _mm256_blend_epi32(a, b, mask);
  }
  static Vectorized<int32_t> blendv(const Vectorized<int32_t>& a, const Vectorized<int32_t>& b,
                                const Vectorized<int32_t>& mask) {
    return _mm256_blendv_epi8(a.values, b.values, mask.values);
  }
  template <typename step_t>
  static Vectorized<int32_t> arange(int32_t base = 0, step_t step = static_cast<step_t>(1)) {
    return Vectorized<int32_t>(
      base,            base +     step, base + 2 * step, base + 3 * step,
      base + 4 * step, base + 5 * step, base + 6 * step, base + 7 * step);
  }
  static Vectorized<int32_t>
  set(Vectorized<int32_t> a, Vectorized<int32_t> b, int32_t count = size()) {
    switch (count) {
      case 0:
        return a;
      case 1:
        return blend<1>(a, b);
      case 2:
        return blend<3>(a, b);
      case 3:
        return blend<7>(a, b);
      case 4:
        return blend<15>(a, b);
      case 5:
        return blend<31>(a, b);
      case 6:
        return blend<63>(a, b);
      case 7:
        return blend<127>(a, b);
    }
    return b;
  }
  static Vectorized<int32_t> loadu(const void* ptr) {
    return _mm256_loadu_si256(reinterpret_cast<const __m256i*>(ptr));
  }
  static Vectorized<int32_t> loadu(const void* ptr, int32_t count) {
    __at_align__ int32_t tmp_values[size()];
    // Ensure uninitialized memory does not change the output value See https://github.com/pytorch/pytorch/issues/32502
    // for more details. We do not initialize arrays to zero using "={0}" because gcc would compile it to two
    // instructions while a loop would be compiled to one instruction.
    for (const auto i : c10::irange(size())) {
      tmp_values[i] = 0;
    }
    std::memcpy(tmp_values, ptr, count * sizeof(int32_t));
    return loadu(tmp_values);
  }
  void store(void* ptr, int count = size()) const {
    if (count == size()) {
      // ptr need not to be aligned here. See
      // https://software.intel.com/content/www/us/en/develop/documentation/cpp-compiler-developer-guide-and-reference/top/compiler-reference/intrinsics/intrinsics-for-intel-advanced-vector-extensions/intrinsics-for-load-and-store-operations-1/mm256-storeu-si256.html
      _mm256_storeu_si256(reinterpret_cast<__m256i*>(ptr), values);
    } else if (count > 0) {
      __at_align__ int32_t tmp_values[size()];
      _mm256_storeu_si256(reinterpret_cast<__m256i*>(tmp_values), values);
      std::memcpy(ptr, tmp_values, count * sizeof(int32_t));
    }
  }
  const int32_t& operator[](int idx) const  = delete;
  int32_t& operator[](int idx)  = delete;
  Vectorized<int32_t> abs() const {
    return _mm256_abs_epi32(values);
  }
  Vectorized<int32_t> real() const {
    return *this;
  }
  Vectorized<int32_t> imag() const {
    return _mm256_set1_epi32(0);
  }
  Vectorized<int32_t> conj() const {
    return *this;
  }
  Vectorized<int32_t> neg() const;
  Vectorized<int32_t> operator==(const Vectorized<int32_t>& other) const {
    return _mm256_cmpeq_epi32(values, other.values);
  }
  Vectorized<int32_t> operator!=(const Vectorized<int32_t>& other) const {
    return invert(_mm256_cmpeq_epi32(values, other.values));
  }
  Vectorized<int32_t> operator<(const Vectorized<int32_t>& other) const {
    return _mm256_cmpgt_epi32(other.values, values);
  }
  Vectorized<int32_t> operator<=(const Vectorized<int32_t>& other) const {
    return invert(_mm256_cmpgt_epi32(values, other.values));
  }
  Vectorized<int32_t> operator>(const Vectorized<int32_t>& other) const {
    return _mm256_cmpgt_epi32(values, other.values);
  }
  Vectorized<int32_t> operator>=(const Vectorized<int32_t>& other) const {
    return invert(_mm256_cmpgt_epi32(other.values, values));
  }
  Vectorized<int32_t> eq(const Vectorized<int32_t>& other) const;
  Vectorized<int32_t> ne(const Vectorized<int32_t>& other) const;
  Vectorized<int32_t> gt(const Vectorized<int32_t>& other) const;
  Vectorized<int32_t> ge(const Vectorized<int32_t>& other) const;
  Vectorized<int32_t> lt(const Vectorized<int32_t>& other) const;
  Vectorized<int32_t> le(const Vectorized<int32_t>& other) const;
};

template <>
inline void convert(const int32_t *src, float *dst, int64_t n) {
  int64_t i;
  // int32_t and float have same size
#ifndef _MSC_VER
# pragma unroll
#endif
  for (i = 0; i <= (n - Vectorized<int32_t>::size()); i += Vectorized<int32_t>::size()) {
    auto input_vec = _mm256_loadu_si256(reinterpret_cast<const __m256i*>(src + i));
    auto output_vec = _mm256_cvtepi32_ps(input_vec);
    _mm256_storeu_ps(reinterpret_cast<float*>(dst + i), output_vec);
  }
#ifndef _MSC_VER
# pragma unroll
#endif
  for (; i < n; i++) {
    dst[i] = static_cast<float>(src[i]);
  }
}

template <>
inline void convert(const int32_t *src, double *dst, int64_t n) {
  int64_t i;
  // int32_t has half the size of double
#ifndef _MSC_VER
# pragma unroll
#endif
  for (i = 0; i <= (n - Vectorized<double>::size()); i += Vectorized<double>::size()) {
    auto input_128_vec = _mm_loadu_si128(reinterpret_cast<const __m128i*>(src + i));
    auto output_vec = _mm256_cvtepi32_pd(input_128_vec);
    _mm256_storeu_pd(reinterpret_cast<double*>(dst + i), output_vec);
  }
#ifndef _MSC_VER
# pragma unroll
#endif
  for (; i < n; i++) {
    dst[i] = static_cast<double>(src[i]);
  }
}

template <>
class Vectorized<int16_t> : public Vectorizedi {
private:
  static const Vectorized<int16_t> ones;
public:
  using value_type = int16_t;
  static constexpr int size() {
    return 16;
  }
  using Vectorizedi::Vectorizedi;
  Vectorized() {}
  Vectorized(int16_t v) { values = _mm256_set1_epi16(v); }
  Vectorized(int16_t val1, int16_t val2, int16_t val3, int16_t val4,
         int16_t val5, int16_t val6, int16_t val7, int16_t val8,
         int16_t val9, int16_t val10, int16_t val11, int16_t val12,
         int16_t val13, int16_t val14, int16_t val15, int16_t val16) {
    values = _mm256_setr_epi16(val1, val2, val3, val4, val5, val6, val7, val8,
                               val9, val10, val11, val12, val13, val14, val15, val16);
  }
  template <int64_t mask>
  static Vectorized<int16_t> blend(Vectorized<int16_t> a, Vectorized<int16_t> b) {
    __at_align__ int16_t tmp_values[size()];
    a.store(tmp_values);
    if (mask & 0x01)
      tmp_values[0] = _mm256_extract_epi16(b.values, 0);
    if (mask & 0x02)
      tmp_values[1] = _mm256_extract_epi16(b.values, 1);
    if (mask & 0x04)
      tmp_values[2] = _mm256_extract_epi16(b.values, 2);
    if (mask & 0x08)
      tmp_values[3] = _mm256_extract_epi16(b.values, 3);
    if (mask & 0x10)
      tmp_values[4] = _mm256_extract_epi16(b.values, 4);
    if (mask & 0x20)
      tmp_values[5] = _mm256_extract_epi16(b.values, 5);
    if (mask & 0x40)
      tmp_values[6] = _mm256_extract_epi16(b.values, 6);
    if (mask & 0x80)
      tmp_values[7] = _mm256_extract_epi16(b.values, 7);
    if (mask & 0x100)
      tmp_values[8] = _mm256_extract_epi16(b.values, 8);
    if (mask & 0x200)
      tmp_values[9] = _mm256_extract_epi16(b.values, 9);
    if (mask & 0x400)
      tmp_values[10] = _mm256_extract_epi16(b.values, 10);
    if (mask & 0x800)
      tmp_values[11] = _mm256_extract_epi16(b.values, 11);
    if (mask & 0x1000)
      tmp_values[12] = _mm256_extract_epi16(b.values, 12);
    if (mask & 0x2000)
      tmp_values[13] = _mm256_extract_epi16(b.values, 13);
    if (mask & 0x4000)
      tmp_values[14] = _mm256_extract_epi16(b.values, 14);
    if (mask & 0x8000)
      tmp_values[15] = _mm256_extract_epi16(b.values, 15);
    return loadu(tmp_values);
  }
  static Vectorized<int16_t> blendv(const Vectorized<int16_t>& a, const Vectorized<int16_t>& b,
                                const Vectorized<int16_t>& mask) {
    return _mm256_blendv_epi8(a.values, b.values, mask.values);
  }
  template <typename step_t>
  static Vectorized<int16_t> arange(int16_t base = 0, step_t step = static_cast<step_t>(1)) {
    return Vectorized<int16_t>(
      base,             base +      step, base +  2 * step, base +  3 * step,
      base +  4 * step, base +  5 * step, base +  6 * step, base +  7 * step,
      base +  8 * step, base +  9 * step, base + 10 * step, base + 11 * step,
      base + 12 * step, base + 13 * step, base + 14 * step, base + 15 * step);
  }
  static Vectorized<int16_t>
  set(Vectorized<int16_t> a, Vectorized<int16_t> b, int16_t count = size()) {
    switch (count) {
      case 0:
        return a;
      case 1:
        return blend<1>(a, b);
      case 2:
        return blend<3>(a, b);
      case 3:
        return blend<7>(a, b);
      case 4:
        return blend<15>(a, b);
      case 5:
        return blend<31>(a, b);
      case 6:
        return blend<63>(a, b);
      case 7:
        return blend<127>(a, b);
      case 8:
        return blend<255>(a, b);
      case 9:
        return blend<511>(a, b);
      case 10:
        return blend<1023>(a, b);
      case 11:
        return blend<2047>(a, b);
      case 12:
        return blend<4095>(a, b);
      case 13:
        return blend<8191>(a, b);
      case 14:
        return blend<16383>(a, b);
      case 15:
        return blend<32767>(a, b);
    }
    return b;
  }
  static Vectorized<int16_t> loadu(const void* ptr) {
    return _mm256_loadu_si256(reinterpret_cast<const __m256i*>(ptr));
  }
  static Vectorized<int16_t> loadu(const void* ptr, int16_t count) {
    __at_align__ int16_t tmp_values[size()];
    // Ensure uninitialized memory does not change the output value See https://github.com/pytorch/pytorch/issues/32502
    // for more details. We do not initialize arrays to zero using "={0}" because gcc would compile it to two
    // instructions while a loop would be compiled to one instruction.
    for (const auto i : c10::irange(size())) {
      tmp_values[i] = 0;
    }
    std::memcpy(tmp_values, ptr, count * sizeof(int16_t));
    return loadu(tmp_values);
  }
  void store(void* ptr, int count = size()) const {
    if (count == size()) {
      // ptr need not to be aligned here. See
      // https://software.intel.com/content/www/us/en/develop/documentation/cpp-compiler-developer-guide-and-reference/top/compiler-reference/intrinsics/intrinsics-for-intel-advanced-vector-extensions/intrinsics-for-load-and-store-operations-1/mm256-storeu-si256.html
      _mm256_storeu_si256(reinterpret_cast<__m256i*>(ptr), values);
    } else if (count > 0) {
      __at_align__ int16_t tmp_values[size()];
      _mm256_storeu_si256(reinterpret_cast<__m256i*>(tmp_values), values);
      std::memcpy(ptr, tmp_values, count * sizeof(int16_t));
    }
  }
  const int16_t& operator[](int idx) const  = delete;
  int16_t& operator[](int idx)  = delete;
  Vectorized<int16_t> abs() const {
    return _mm256_abs_epi16(values);
  }
  Vectorized<int16_t> real() const {
    return *this;
  }
  Vectorized<int16_t> imag() const {
    return _mm256_set1_epi16(0);
  }
  Vectorized<int16_t> conj() const {
    return *this;
  }
  Vectorized<int16_t> neg() const;
  Vectorized<int16_t> operator==(const Vectorized<int16_t>& other) const {
    return _mm256_cmpeq_epi16(values, other.values);
  }
  Vectorized<int16_t> operator!=(const Vectorized<int16_t>& other) const {
    return invert(_mm256_cmpeq_epi16(values, other.values));
  }
  Vectorized<int16_t> operator<(const Vectorized<int16_t>& other) const {
    return _mm256_cmpgt_epi16(other.values, values);
  }
  Vectorized<int16_t> operator<=(const Vectorized<int16_t>& other) const {
    return invert(_mm256_cmpgt_epi16(values, other.values));
  }
  Vectorized<int16_t> operator>(const Vectorized<int16_t>& other) const {
    return _mm256_cmpgt_epi16(values, other.values);
  }
  Vectorized<int16_t> operator>=(const Vectorized<int16_t>& other) const {
    return invert(_mm256_cmpgt_epi16(other.values, values));
  }

  Vectorized<int16_t> eq(const Vectorized<int16_t>& other) const;
  Vectorized<int16_t> ne(const Vectorized<int16_t>& other) const;
  Vectorized<int16_t> gt(const Vectorized<int16_t>& other) const;
  Vectorized<int16_t> ge(const Vectorized<int16_t>& other) const;
  Vectorized<int16_t> lt(const Vectorized<int16_t>& other) const;
  Vectorized<int16_t> le(const Vectorized<int16_t>& other) const;
};

template <typename T>
class Vectorized8 : public Vectorizedi {
  static_assert(
    std::is_same<T, int8_t>::value || std::is_same<T, uint8_t>::value,
    "Only int8_t/uint8_t are supported");
protected:
  static const Vectorized<T> ones;
public:
  using value_type = T;
  static constexpr int size() {
    return 32;
  }
  using Vectorizedi::Vectorizedi;
  Vectorized8() {}
  Vectorized8(T v) { values = _mm256_set1_epi8(v); }
  Vectorized8(T val1, T val2, T val3, T val4,
         T val5, T val6, T val7, T val8,
         T val9, T val10, T val11, T val12,
         T val13, T val14, T val15, T val16,
         T val17, T val18, T val19, T val20,
         T val21, T val22, T val23, T val24,
         T val25, T val26, T val27, T val28,
         T val29, T val30, T val31, T val32) {
    values = _mm256_setr_epi8(val1, val2, val3, val4, val5, val6, val7, val8,
                              val9, val10, val11, val12, val13, val14, val15, val16,
                              val17, val18, val19, val20, val21, val22, val23, val24,
                              val25, val26, val27, val28, val29, val30, val31, val32);
  }
  template <int64_t mask>
  static Vectorized<T> blend(Vectorized<T> a, Vectorized<T> b) {
    __at_align__ T tmp_values[size()];
    a.store(tmp_values);
    if (mask & 0x01)
      tmp_values[0] = _mm256_extract_epi8(b.values, 0);
    if (mask & 0x02)
      tmp_values[1] = _mm256_extract_epi8(b.values, 1);
    if (mask & 0x04)
      tmp_values[2] = _mm256_extract_epi8(b.values, 2);
    if (mask & 0x08)
      tmp_values[3] = _mm256_extract_epi8(b.values, 3);
    if (mask & 0x10)
      tmp_values[4] = _mm256_extract_epi8(b.values, 4);
    if (mask & 0x20)
      tmp_values[5] = _mm256_extract_epi8(b.values, 5);
    if (mask & 0x40)
      tmp_values[6] = _mm256_extract_epi8(b.values, 6);
    if (mask & 0x80)
      tmp_values[7] = _mm256_extract_epi8(b.values, 7);
    if (mask & 0x100)
      tmp_values[8] = _mm256_extract_epi8(b.values, 8);
    if (mask & 0x200)
      tmp_values[9] = _mm256_extract_epi8(b.values, 9);
    if (mask & 0x400)
      tmp_values[10] = _mm256_extract_epi8(b.values, 10);
    if (mask & 0x800)
      tmp_values[11] = _mm256_extract_epi8(b.values, 11);
    if (mask & 0x1000)
      tmp_values[12] = _mm256_extract_epi8(b.values, 12);
    if (mask & 0x2000)
      tmp_values[13] = _mm256_extract_epi8(b.values, 13);
    if (mask & 0x4000)
      tmp_values[14] = _mm256_extract_epi8(b.values, 14);
    if (mask & 0x8000)
      tmp_values[15] = _mm256_extract_epi8(b.values, 15);
    if (mask & 0x010000)
      tmp_values[16] = _mm256_extract_epi8(b.values, 16);
    if (mask & 0x020000)
      tmp_values[17] = _mm256_extract_epi8(b.values, 17);
    if (mask & 0x040000)
      tmp_values[18] = _mm256_extract_epi8(b.values, 18);
    if (mask & 0x080000)
      tmp_values[19] = _mm256_extract_epi8(b.values, 19);
    if (mask & 0x100000)
      tmp_values[20] = _mm256_extract_epi8(b.values, 20);
    if (mask & 0x200000)
      tmp_values[21] = _mm256_extract_epi8(b.values, 21);
    if (mask & 0x400000)
      tmp_values[22] = _mm256_extract_epi8(b.values, 22);
    if (mask & 0x800000)
      tmp_values[23] = _mm256_extract_epi8(b.values, 23);
    if (mask & 0x1000000)
      tmp_values[24] = _mm256_extract_epi8(b.values, 24);
    if (mask & 0x2000000)
      tmp_values[25] = _mm256_extract_epi8(b.values, 25);
    if (mask & 0x4000000)
      tmp_values[26] = _mm256_extract_epi8(b.values, 26);
    if (mask & 0x8000000)
      tmp_values[27] = _mm256_extract_epi8(b.values, 27);
    if (mask & 0x10000000)
      tmp_values[28] = _mm256_extract_epi8(b.values, 28);
    if (mask & 0x20000000)
      tmp_values[29] = _mm256_extract_epi8(b.values, 29);
    if (mask & 0x40000000)
      tmp_values[30] = _mm256_extract_epi8(b.values, 30);
    if (mask & 0x80000000)
      tmp_values[31] = _mm256_extract_epi8(b.values, 31);
    return loadu(tmp_values);
  }
  static Vectorized<T> blendv(const Vectorized<T>& a, const Vectorized<T>& b,
                               const Vectorized<T>& mask) {
    return _mm256_blendv_epi8(a.values, b.values, mask.values);
  }
  template <typename step_t>
  static Vectorized<T> arange(T base = 0, step_t step = static_cast<step_t>(1)) {
    return Vectorized<T>(
      base,             base +      step, base +  2 * step, base +  3 * step,
      base +  4 * step, base +  5 * step, base +  6 * step, base +  7 * step,
      base +  8 * step, base +  9 * step, base + 10 * step, base + 11 * step,
      base + 12 * step, base + 13 * step, base + 14 * step, base + 15 * step,
      base + 16 * step, base + 17 * step, base + 18 * step, base + 19 * step,
      base + 20 * step, base + 21 * step, base + 22 * step, base + 23 * step,
      base + 24 * step, base + 25 * step, base + 26 * step, base + 27 * step,
      base + 28 * step, base + 29 * step, base + 30 * step, base + 31 * step);
  }
  static Vectorized<T>
  set(Vectorized<T> a, Vectorized<T> b, T count = size()) {
    switch (count) {
      case 0:
        return a;
      case 1:
        return blend<0x1>(a, b);
      case 2:
        return blend<0x3>(a, b);
      case 3:
        return blend<0x7>(a, b);
      case 4:
        return blend<0xF>(a, b);
      case 5:
        return blend<0x1F>(a, b);
      case 6:
        return blend<0x3F>(a, b);
      case 7:
        return blend<0x7F>(a, b);
      case 8:
        return blend<0xFF>(a, b);
      case 9:
        return blend<0x1FF>(a, b);
      case 10:
        return blend<0x3FF>(a, b);
      case 11:
        return blend<0x7FF>(a, b);
      case 12:
        return blend<0xFFF>(a, b);
      case 13:
        return blend<0x1FFF>(a, b);
      case 14:
        return blend<0x3FFF>(a, b);
      case 15:
        return blend<0x7FFF>(a, b);
      case 16:
        return blend<0xFFFF>(a, b);
      case 17:
        return blend<0x1FFFF>(a, b);
      case 18:
        return blend<0x3FFFF>(a, b);
      case 19:
        return blend<0x7FFFF>(a, b);
      case 20:
        return blend<0xFFFFF>(a, b);
      case 21:
        return blend<0x1FFFFF>(a, b);
      case 22:
        return blend<0x3FFFFF>(a, b);
      case 23:
        return blend<0x7FFFFF>(a, b);
      case 24:
        return blend<0xFFFFFF>(a, b);
      case 25:
        return blend<0x1FFFFFF>(a, b);
      case 26:
        return blend<0x3FFFFFF>(a, b);
      case 27:
        return blend<0x7FFFFFF>(a, b);
      case 28:
        return blend<0xFFFFFFF>(a, b);
      case 29:
        return blend<0x1FFFFFFF>(a, b);
      case 30:
        return blend<0x3FFFFFFF>(a, b);
      case 31:
        return blend<0x7FFFFFFF>(a, b);
    }
    return b;
  }
  static Vectorized<T> loadu(const void* ptr) {
    return _mm256_loadu_si256(reinterpret_cast<const __m256i*>(ptr));
  }
  static Vectorized<T> loadu(const void* ptr, T count) {
    __at_align__ T tmp_values[size()];
    // Ensure uninitialized memory does not change the output value See https://github.com/pytorch/pytorch/issues/32502
    // for more details. We do not initialize arrays to zero using "={0}" because gcc would compile it to two
    // instructions while a loop would be compiled to one instruction.
    for (const auto i : c10::irange(size())) {
      tmp_values[i] = 0;
    }
    std::memcpy(tmp_values, ptr, count * sizeof(T));
    return loadu(tmp_values);
  }
  void store(void* ptr, int count = size()) const {
    if (count == size()) {
      // ptr need not to be aligned here. See
      // https://software.intel.com/content/www/us/en/develop/documentation/cpp-compiler-developer-guide-and-reference/top/compiler-reference/intrinsics/intrinsics-for-intel-advanced-vector-extensions/intrinsics-for-load-and-store-operations-1/mm256-storeu-si256.html
      _mm256_storeu_si256(reinterpret_cast<__m256i*>(ptr), values);
    } else if (count > 0) {
      __at_align__ T tmp_values[size()];
      _mm256_storeu_si256(reinterpret_cast<__m256i*>(tmp_values), values);
      std::memcpy(ptr, tmp_values, count * sizeof(T));
    }
  }
  const T& operator[](int idx) const  = delete;
  T& operator[](int idx)  = delete;
  Vectorized<T> real() const {
    return *this;
  }
  Vectorized<T> imag() const {
    return _mm256_set1_epi8(0);
  }
  Vectorized<T> conj() const {
    return *this;
  }
};

template<>
class Vectorized<int8_t>: public Vectorized8<int8_t> {
public:
  using Vectorized8::Vectorized8;

  Vectorized<int8_t> neg() const;

  Vectorized<int8_t> abs() const {
   return _mm256_abs_epi8(values);
  }

  Vectorized<int8_t> operator==(const Vectorized<int8_t>& other) const {
    return _mm256_cmpeq_epi8(values, other.values);
  }
  Vectorized<int8_t> operator!=(const Vectorized<int8_t>& other) const {
    return invert(_mm256_cmpeq_epi8(values, other.values));
  }
  Vectorized<int8_t> operator<(const Vectorized<int8_t>& other) const {
    return _mm256_cmpgt_epi8(other.values, values);
  }
  Vectorized<int8_t> operator<=(const Vectorized<int8_t>& other) const {
    return invert(_mm256_cmpgt_epi8(values, other.values));
  }
  Vectorized<int8_t> operator>(const Vectorized<int8_t>& other) const {
    return other < *this;
  }
  Vectorized<int8_t> operator>=(const Vectorized<int8_t>& other) const {
    return other <= *this;
  }

  Vectorized<int8_t> eq(const Vectorized<int8_t>& other) const;
  Vectorized<int8_t> ne(const Vectorized<int8_t>& other) const;
  Vectorized<int8_t> gt(const Vectorized<int8_t>& other) const;
  Vectorized<int8_t> ge(const Vectorized<int8_t>& other) const;
  Vectorized<int8_t> lt(const Vectorized<int8_t>& other) const;
  Vectorized<int8_t> le(const Vectorized<int8_t>& other) const;
};

<<<<<<< HEAD
=======
template<>
class Vectorized<uint8_t>: public Vectorized8<uint8_t> {
public:
  using Vectorized8::Vectorized8;

  Vectorized<uint8_t> neg() const;

  Vectorized<uint8_t> abs() const {
    return *this;
  }

  Vectorized<uint8_t> operator==(const Vectorized<uint8_t>& other) const {
    return _mm256_cmpeq_epi8(values, other.values);
  }
  Vectorized<uint8_t> operator!=(const Vectorized<uint8_t>& other) const {
    return invert(_mm256_cmpeq_epi8(values, other.values));
  }
  Vectorized<uint8_t> operator<(const Vectorized<uint8_t>& other) const {
    __m256i max = _mm256_max_epu8(values, other.values);
    return invert(_mm256_cmpeq_epi8(max, values));
  }
  Vectorized<uint8_t> operator<=(const Vectorized<uint8_t>& other) const {
    __m256i max = _mm256_max_epu8(values, other.values);
    return _mm256_cmpeq_epi8(max, other.values);
  }
  Vectorized<uint8_t> operator>(const Vectorized<uint8_t>& other) const {
    return other < *this;
  }
  Vectorized<uint8_t> operator>=(const Vectorized<uint8_t>& other) const {
    return other <= *this;
  }

  Vectorized<uint8_t> eq(const Vectorized<uint8_t>& other) const;
  Vectorized<uint8_t> ne(const Vectorized<uint8_t>& other) const;
  Vectorized<uint8_t> gt(const Vectorized<uint8_t>& other) const;
  Vectorized<uint8_t> ge(const Vectorized<uint8_t>& other) const;
  Vectorized<uint8_t> lt(const Vectorized<uint8_t>& other) const;
  Vectorized<uint8_t> le(const Vectorized<uint8_t>& other) const;
};

>>>>>>> 93772305
template <>
Vectorized<int64_t> inline operator+(const Vectorized<int64_t>& a, const Vectorized<int64_t>& b) {
  return _mm256_add_epi64(a, b);
}

template <>
Vectorized<int32_t> inline operator+(const Vectorized<int32_t>& a, const Vectorized<int32_t>& b) {
  return _mm256_add_epi32(a, b);
}

template <>
Vectorized<int16_t> inline operator+(const Vectorized<int16_t>& a, const Vectorized<int16_t>& b) {
  return _mm256_add_epi16(a, b);
}

template <>
Vectorized<int8_t> inline operator+(const Vectorized<int8_t>& a, const Vectorized<int8_t>& b) {
  return _mm256_add_epi8(a, b);
}

template <>
<<<<<<< HEAD
=======
Vectorized<uint8_t> inline operator+(const Vectorized<uint8_t>& a, const Vectorized<uint8_t>& b) {
  return _mm256_add_epi8(a, b);
}

template <>
>>>>>>> 93772305
Vectorized<int64_t> inline operator-(const Vectorized<int64_t>& a, const Vectorized<int64_t>& b) {
  return _mm256_sub_epi64(a, b);
}

template <>
Vectorized<int32_t> inline operator-(const Vectorized<int32_t>& a, const Vectorized<int32_t>& b) {
  return _mm256_sub_epi32(a, b);
}

template <>
Vectorized<int16_t> inline operator-(const Vectorized<int16_t>& a, const Vectorized<int16_t>& b) {
  return _mm256_sub_epi16(a, b);
}

template <>
Vectorized<int8_t> inline operator-(const Vectorized<int8_t>& a, const Vectorized<int8_t>& b) {
  return _mm256_sub_epi8(a, b);
}

// Negation. Defined here so we can utilize operator-
inline Vectorized<int64_t> Vectorized<int64_t>::neg() const {
  return Vectorized<int64_t>(0) - *this;
}

inline Vectorized<int32_t> Vectorized<int32_t>::neg() const {
  return Vectorized<int32_t>(0) - *this;
}

inline Vectorized<int16_t> Vectorized<int16_t>::neg() const {
  return Vectorized<int16_t>(0) - *this;
}

inline Vectorized<int8_t> Vectorized<int8_t>::neg() const {
  return Vectorized<int8_t>(0) - *this;
}

// Emulate operations with no native 64-bit support in avx,
// by extracting each element, performing the operation pointwise,
// then combining the results into a vector.
template <typename op_t>
Vectorized<int64_t> inline emulate(const Vectorized<int64_t>& a, const Vectorized<int64_t>& b, const op_t& op) {
  int64_t a0 = _mm256_extract_epi64(a, 0);
  int64_t a1 = _mm256_extract_epi64(a, 1);
  int64_t a2 = _mm256_extract_epi64(a, 2);
  int64_t a3 = _mm256_extract_epi64(a, 3);

  int64_t b0 = _mm256_extract_epi64(b, 0);
  int64_t b1 = _mm256_extract_epi64(b, 1);
  int64_t b2 = _mm256_extract_epi64(b, 2);
  int64_t b3 = _mm256_extract_epi64(b, 3);

  int64_t c0 = op(a0, b0);
  int64_t c1 = op(a1, b1);
  int64_t c2 = op(a2, b2);
  int64_t c3 = op(a3, b3);

  return _mm256_set_epi64x(c3, c2, c1, c0);
}

template <typename op_t>
Vectorized<int64_t> inline emulate(const Vectorized<int64_t>& a, const Vectorized<int64_t>& b, const Vectorized<int64_t>& c, const op_t& op) {
  int64_t a0 = _mm256_extract_epi64(a, 0);
  int64_t a1 = _mm256_extract_epi64(a, 1);
  int64_t a2 = _mm256_extract_epi64(a, 2);
  int64_t a3 = _mm256_extract_epi64(a, 3);

  int64_t b0 = _mm256_extract_epi64(b, 0);
  int64_t b1 = _mm256_extract_epi64(b, 1);
  int64_t b2 = _mm256_extract_epi64(b, 2);
  int64_t b3 = _mm256_extract_epi64(b, 3);

  int64_t c0 = _mm256_extract_epi64(c, 0);
  int64_t c1 = _mm256_extract_epi64(c, 1);
  int64_t c2 = _mm256_extract_epi64(c, 2);
  int64_t c3 = _mm256_extract_epi64(c, 3);

  int64_t d0 = op(a0, b0, c0);
  int64_t d1 = op(a1, b1, c1);
  int64_t d2 = op(a2, b2, c2);
  int64_t d3 = op(a3, b3, c3);

  return _mm256_set_epi64x(d3, d2, d1, d0);
}

// AVX2 has no intrinsic for int64_t multiply so it needs to be emulated
// This could be implemented more efficiently using epi32 instructions
// This is also technically avx compatible, but then we'll need AVX
// code for add as well.
// Note: intentionally ignores undefined behavior like (-lowest * -1).
template <>
Vectorized<int64_t> inline operator*(const Vectorized<int64_t>& a, const Vectorized<int64_t>& b) {
  return emulate(a, b, [](int64_t a_point, int64_t b_point) __ubsan_ignore_undefined__ {return a_point * b_point;});
}

template <>
Vectorized<int32_t> inline operator*(const Vectorized<int32_t>& a, const Vectorized<int32_t>& b) {
  return _mm256_mullo_epi32(a, b);
}

template <>
Vectorized<int16_t> inline operator*(const Vectorized<int16_t>& a, const Vectorized<int16_t>& b) {
  return _mm256_mullo_epi16(a, b);
}

template <typename T, typename Op>
Vectorized<T> inline int_elementwise_binary_256(const Vectorized<T>& a, const Vectorized<T>& b, Op op) {
  T values_a[Vectorized<T>::size()];
  T values_b[Vectorized<T>::size()];
  a.store(values_a);
  b.store(values_b);
  for (int i = 0; i != Vectorized<T>::size(); i++) {
    values_a[i] = op(values_a[i], values_b[i]);
  }
  return Vectorized<T>::loadu(values_a);
}

template <>
Vectorized<int8_t> inline operator*(const Vectorized<int8_t>& a, const Vectorized<int8_t>& b) {
  // We don't have an instruction for multiplying int8_t
  return int_elementwise_binary_256(a, b, std::multiplies<int8_t>());
}

template <>
Vectorized<int64_t> inline minimum(const Vectorized<int64_t>& a, const Vectorized<int64_t>& b) {
  return emulate(a, b, [](int64_t a_point, int64_t b_point) {return std::min(a_point, b_point);});
}

template <>
Vectorized<int32_t> inline minimum(const Vectorized<int32_t>& a, const Vectorized<int32_t>& b) {
  return _mm256_min_epi32(a, b);
}

template <>
Vectorized<int16_t> inline minimum(const Vectorized<int16_t>& a, const Vectorized<int16_t>& b) {
  return _mm256_min_epi16(a, b);
}

template <>
Vectorized<int8_t> inline minimum(const Vectorized<int8_t>& a, const Vectorized<int8_t>& b) {
  return _mm256_min_epi8(a, b);
}

template <>
Vectorized<int64_t> inline maximum(const Vectorized<int64_t>& a, const Vectorized<int64_t>& b) {
  return emulate(a, b, [](int64_t a_point, int64_t b_point) {return std::max(a_point, b_point);});
}

template <>
Vectorized<int32_t> inline maximum(const Vectorized<int32_t>& a, const Vectorized<int32_t>& b) {
  return _mm256_max_epi32(a, b);
}

template <>
Vectorized<int16_t> inline maximum(const Vectorized<int16_t>& a, const Vectorized<int16_t>& b) {
  return _mm256_max_epi16(a, b);
}

template <>
Vectorized<int8_t> inline maximum(const Vectorized<int8_t>& a, const Vectorized<int8_t>& b) {
  return _mm256_max_epi8(a, b);
}

template <>
Vectorized<int64_t> inline clamp(const Vectorized<int64_t>& a, const Vectorized<int64_t>& min_val, const Vectorized<int64_t>& max_val) {
  return emulate(a, min_val, max_val, [](int64_t a_point, int64_t min_point, int64_t max_point) {return std::min(max_point, std::max(a_point, min_point));});
}

template <>
Vectorized<int32_t> inline clamp(const Vectorized<int32_t>& a, const Vectorized<int32_t>& min_val, const Vectorized<int32_t>& max_val) {
  return _mm256_min_epi32(max_val, _mm256_max_epi32(a, min_val));
}

template <>
Vectorized<int16_t> inline clamp(const Vectorized<int16_t>& a, const Vectorized<int16_t>& min_val, const Vectorized<int16_t>& max_val) {
  return _mm256_min_epi16(max_val, _mm256_max_epi16(a, min_val));
}

template <>
Vectorized<int8_t> inline clamp(const Vectorized<int8_t>& a, const Vectorized<int8_t>& min_val, const Vectorized<int8_t>& max_val) {
  return _mm256_min_epi8(max_val, _mm256_max_epi8(a, min_val));
}

template <>
Vectorized<int64_t> inline clamp_max(const Vectorized<int64_t>& a, const Vectorized<int64_t>& max_val) {
  return emulate(a, max_val, [](int64_t a_point, int64_t max_point) {return std::min(max_point, a_point);});
}

template <>
Vectorized<int32_t> inline clamp_max(const Vectorized<int32_t>& a, const Vectorized<int32_t>& max_val) {
  return _mm256_min_epi32(max_val, a);
}

template <>
Vectorized<int16_t> inline clamp_max(const Vectorized<int16_t>& a, const Vectorized<int16_t>& max_val) {
  return _mm256_min_epi16(max_val, a);
}

template <>
Vectorized<int8_t> inline clamp_max(const Vectorized<int8_t>& a, const Vectorized<int8_t>& max_val) {
  return _mm256_min_epi8(max_val, a);
}

template <>
Vectorized<int64_t> inline clamp_min(const Vectorized<int64_t>& a, const Vectorized<int64_t>& min_val) {
  return emulate(a, min_val, [](int64_t a_point, int64_t min_point) {return std::max(min_point, a_point);});
}

template <>
Vectorized<int32_t> inline clamp_min(const Vectorized<int32_t>& a, const Vectorized<int32_t>& min_val) {
  return _mm256_max_epi32(min_val, a);
}

template <>
Vectorized<int16_t> inline clamp_min(const Vectorized<int16_t>& a, const Vectorized<int16_t>& min_val) {
  return _mm256_max_epi16(min_val, a);
}

template <>
Vectorized<int8_t> inline clamp_min(const Vectorized<int8_t>& a, const Vectorized<int8_t>& min_val) {
  return _mm256_max_epi8(min_val, a);
}

template<typename T>
Vectorized<int32_t> inline convert_to_int32(const T* ptr) {
  return Vectorized<int32_t>::loadu(ptr);
}

template<>
Vectorized<int32_t> inline convert_to_int32<int8_t>(const int8_t* ptr) {
  return _mm256_cvtepi8_epi32(_mm_loadl_epi64(reinterpret_cast<const __m128i*>(ptr)));
}

template<>
Vectorized<int32_t> inline convert_to_int32<uint8_t>(const uint8_t* ptr) {
  return _mm256_cvtepu8_epi32(_mm_loadl_epi64(reinterpret_cast<const __m128i*>(ptr)));
}

template <>
Vectorized<int64_t> inline operator/(const Vectorized<int64_t>& a, const Vectorized<int64_t>& b) {
  return int_elementwise_binary_256(a, b, std::divides<int64_t>());
}
template <>
Vectorized<int32_t> inline operator/(const Vectorized<int32_t>& a, const Vectorized<int32_t>& b) {
  return int_elementwise_binary_256(a, b, std::divides<int32_t>());
}
template <>
Vectorized<int16_t> inline operator/(const Vectorized<int16_t>& a, const Vectorized<int16_t>& b) {
  return int_elementwise_binary_256(a, b, std::divides<int16_t>());
}
template <>
Vectorized<int8_t> inline operator/(const Vectorized<int8_t>& a, const Vectorized<int8_t>& b) {
  return int_elementwise_binary_256(a, b, std::divides<int8_t>());
}

template<class T, typename std::enable_if_t<std::is_base_of<Vectorizedi, Vectorized<T>>::value, int> = 0>
inline Vectorized<T> operator&(const Vectorized<T>& a, const Vectorized<T>& b) {
  return _mm256_and_si256(a, b);
}
template<class T, typename std::enable_if_t<std::is_base_of<Vectorizedi, Vectorized<T>>::value, int> = 0>
inline Vectorized<T> operator|(const Vectorized<T>& a, const Vectorized<T>& b) {
  return _mm256_or_si256(a, b);
}
template<class T, typename std::enable_if_t<std::is_base_of<Vectorizedi, Vectorized<T>>::value, int> = 0>
inline Vectorized<T> operator^(const Vectorized<T>& a, const Vectorized<T>& b) {
  return _mm256_xor_si256(a, b);
}
template<class T, typename std::enable_if_t<std::is_base_of<Vectorizedi, Vectorized<T>>::value, int> = 0>
inline Vectorized<T> operator~(const Vectorized<T>& a) {
  return _mm256_xor_si256(a, _mm256_set1_epi32(-1));
}

inline Vectorized<int64_t> Vectorized<int64_t>::eq(const Vectorized<int64_t>& other) const {
  return (*this == other) & Vectorized<int64_t>(1);
}

inline Vectorized<int64_t> Vectorized<int64_t>::ne(const Vectorized<int64_t>& other) const {
  return (*this != other) & Vectorized<int64_t>(1);
}

inline Vectorized<int64_t> Vectorized<int64_t>::gt(const Vectorized<int64_t>& other) const {
  return (*this > other) & Vectorized<int64_t>(1);
}

inline Vectorized<int64_t> Vectorized<int64_t>::ge(const Vectorized<int64_t>& other) const {
  return (*this >= other) & Vectorized<int64_t>(1);
}

inline Vectorized<int64_t> Vectorized<int64_t>::lt(const Vectorized<int64_t>& other) const {
  return (*this < other) & Vectorized<int64_t>(1);
}

inline Vectorized<int64_t> Vectorized<int64_t>::le(const Vectorized<int64_t>& other) const {
  return (*this <= other) & Vectorized<int64_t>(1);
}

inline Vectorized<int32_t> Vectorized<int32_t>::eq(const Vectorized<int32_t>& other) const {
  return (*this == other) & Vectorized<int32_t>(1);
}

inline Vectorized<int32_t> Vectorized<int32_t>::ne(const Vectorized<int32_t>& other) const {
  return (*this != other) & Vectorized<int32_t>(1);
}

inline Vectorized<int32_t> Vectorized<int32_t>::gt(const Vectorized<int32_t>& other) const {
  return (*this > other) & Vectorized<int32_t>(1);
}

inline Vectorized<int32_t> Vectorized<int32_t>::ge(const Vectorized<int32_t>& other) const {
  return (*this >= other) & Vectorized<int32_t>(1);
}

inline Vectorized<int32_t> Vectorized<int32_t>::lt(const Vectorized<int32_t>& other) const {
  return (*this < other) & Vectorized<int32_t>(1);
}

inline Vectorized<int32_t> Vectorized<int32_t>::le(const Vectorized<int32_t>& other) const {
  return (*this <= other) & Vectorized<int32_t>(1);
}

inline Vectorized<int16_t> Vectorized<int16_t>::eq(const Vectorized<int16_t>& other) const {
  return (*this == other) & Vectorized<int16_t>(1);
}

inline Vectorized<int16_t> Vectorized<int16_t>::ne(const Vectorized<int16_t>& other) const {
  return (*this != other) & Vectorized<int16_t>(1);
}

inline Vectorized<int16_t> Vectorized<int16_t>::gt(const Vectorized<int16_t>& other) const {
  return (*this > other) & Vectorized<int16_t>(1);
}

inline Vectorized<int16_t> Vectorized<int16_t>::ge(const Vectorized<int16_t>& other) const {
  return (*this >= other) & Vectorized<int16_t>(1);
}

inline Vectorized<int16_t> Vectorized<int16_t>::lt(const Vectorized<int16_t>& other) const {
  return (*this < other) & Vectorized<int16_t>(1);
}

inline Vectorized<int16_t> Vectorized<int16_t>::le(const Vectorized<int16_t>& other) const {
  return (*this <= other) & Vectorized<int16_t>(1);
}

inline Vectorized<int8_t> Vectorized<int8_t>::eq(const Vectorized<int8_t>& other) const {
  return (*this == other) & Vectorized<int8_t>(1);
}

inline Vectorized<int8_t> Vectorized<int8_t>::ne(const Vectorized<int8_t>& other) const {
  return (*this != other) & Vectorized<int8_t>(1);
}

inline Vectorized<int8_t> Vectorized<int8_t>::gt(const Vectorized<int8_t>& other) const {
  return (*this > other) & Vectorized<int8_t>(1);
}

inline Vectorized<int8_t> Vectorized<int8_t>::ge(const Vectorized<int8_t>& other) const {
  return (*this >= other) & Vectorized<int8_t>(1);
}

inline Vectorized<int8_t> Vectorized<int8_t>::lt(const Vectorized<int8_t>& other) const {
  return (*this < other) & Vectorized<int8_t>(1);
}

inline Vectorized<int8_t> Vectorized<int8_t>::le(const Vectorized<int8_t>& other) const {
  return (*this <= other) & Vectorized<int8_t>(1);
}

template <bool left_shift>
Vectorized<int16_t> inline shift_256_16(const Vectorized<int16_t>& a, const Vectorized<int16_t>& b) {
  // No vector instruction for shifting int16_t, so emulating it instead.

  // Control masks for shuffle operation, treating 256 bits as an
  // array of 16-bit elements, and considering pairs of neighboring
  // elements.  Specifially, a mask named "ctl_M_N" (M,N in [0,1], and
  // M!=N) is set so that shuffle will move element with index M from
  // input pair into element with index N in output pair, and element
  // with index M in output pair will be set to all 0s.
  __m256i ctl_0_1 = _mm256_set_epi8(29, 28, 0x80, 0x80, 25, 24, 0x80, 0x80,
                                    21, 20, 0x80, 0x80, 17, 16, 0x80, 0x80,
                                    13, 12, 0x80, 0x80, 9, 8, 0x80, 0x80,
                                    5, 4, 0x80, 0x80, 1, 0, 0x80, 0x80);
  __m256i ctl_1_0 = _mm256_set_epi8(0x80, 0x80, 31, 30, 0x80, 0x80, 27, 26,
                                    0x80, 0x80, 23, 22, 0x80, 0x80, 19, 18,
                                    0x80, 0x80, 15, 14, 0x80, 0x80, 11, 10,
                                    0x80, 0x80, 7, 6, 0x80, 0x80, 3, 2);

  // Masks for bitwise and operation, treating 256 bits as an array of
  // 16-bit elements, and considering them in pairs of neighboring
  // elements.  A mask named "keep_M" (M in [0,1]) is set so that
  // bitwise and will copy element with index M from input pair into
  // element with the same index in output pair, while the other
  // element in output pair will be set to all 0s.
  __m256i keep_0 = _mm256_set1_epi32(0xFFFF);
  __m256i keep_1 = _mm256_set1_epi32(0xFFFF0000);

  // Take each 16-bit element with idx%2==0 from input array to be
  // shifted and extend it to 32 bits so that 0s are added to the
  // right.  Then, perform shifting on this 32-bit number.  Upper 16
  // bits will be proper result of shifting original 16-bit number, so
  // write them to result array, into the same position from which
  // corresponding input element is taken.  Also, make sure that
  // result array elements with idx%2!=0 are set to all 0s.
  //
  // Note that number of bits to shift for is extended to 32 bits by
  // adding 0s to the left.  That means this number is not properly
  // sign-extended for negative values.  However, number of bits to
  // shift is treated as an unsigned integer by respective shift
  // intrinsics anyway so if negative then either with or without
  // proper sign extension, it will be interpreted as a number greater
  // than 32, and the shifting result will be the same.
  __m256i a0 = _mm256_shuffle_epi8(a, ctl_0_1);
  __m256i b0 = _mm256_and_si256(b, keep_0);
  __m256i c0;
  if (left_shift)
    c0 = _mm256_sllv_epi32(a0, b0);
  else
    c0 = _mm256_srav_epi32(a0, b0);
  c0 = _mm256_shuffle_epi8(c0, ctl_1_0);

  // Peform shifting the same way for input array elements with
  // idx%2==1.
  __m256i a1 = _mm256_and_si256(a, keep_1);
  __m256i b1 = _mm256_shuffle_epi8(b, ctl_1_0);
  __m256i c1;
  if (left_shift)
    c1 = _mm256_sllv_epi32(a1, b1);
  else
    c1 = _mm256_srav_epi32(a1, b1);
  c1 = _mm256_and_si256(c1, keep_1);

  // Merge partial results into the final result.
  __m256i c = _mm256_or_si256(c0, c1);

  return c;
}

template <bool left_shift>
Vectorized<int8_t> inline shift_256_8(const Vectorized<int8_t>& a, const Vectorized<int8_t>& b) {
  // No vector instruction for shifting int8_t, so emulating it instead.

  // Control masks for shuffle operation, treating 256 bits as an
  // array of 8-bit elements, and considering quadruples of
  // neighboring elements.  Specifially, a mask named "ctl_M_N" (M,N
  // in [0,1,2,3], and M!=N) is set so that shuffle will move element
  // with index M from input quadruple into element with index N in
  // output quadruple, and other elements in output quadruple will be
  // set to all 0s.
  __m256i ctl_0_3 = _mm256_set_epi8(28, 0x80, 0x80, 0x80, 24, 0x80, 0x80, 0x80,
                                    20, 0x80, 0x80, 0x80, 16, 0x80, 0x80, 0x80,
                                    12, 0x80, 0x80, 0x80, 8, 0x80, 0x80, 0x80,
                                    4, 0x80, 0x80, 0x80, 0, 0x80, 0x80, 0x80);
  __m256i ctl_1_0 = _mm256_set_epi8(0x80, 0x80, 0x80, 29, 0x80, 0x80, 0x80, 25,
                                    0x80, 0x80, 0x80, 21, 0x80, 0x80, 0x80, 17,
                                    0x80, 0x80, 0x80, 13, 0x80, 0x80, 0x80, 9,
                                    0x80, 0x80, 0x80, 5, 0x80, 0x80, 0x80, 1);
  __m256i ctl_1_3 = _mm256_set_epi8(29, 0x80, 0x80, 0x80, 25, 0x80, 0x80, 0x80,
                                    21, 0x80, 0x80, 0x80, 17, 0x80, 0x80, 0x80,
                                    13, 0x80, 0x80, 0x80, 9, 0x80, 0x80, 0x80,
                                    5, 0x80, 0x80, 0x80, 1, 0x80, 0x80, 0x80);
  __m256i ctl_2_0 = _mm256_set_epi8(0x80, 0x80, 0x80, 30, 0x80, 0x80, 0x80, 26,
                                    0x80, 0x80, 0x80, 22, 0x80, 0x80, 0x80, 18,
                                    0x80, 0x80, 0x80, 14, 0x80, 0x80, 0x80, 10,
                                    0x80, 0x80, 0x80, 6, 0x80, 0x80, 0x80, 2);
  __m256i ctl_2_3 = _mm256_set_epi8(30, 0x80, 0x80, 0x80, 26, 0x80, 0x80, 0x80,
                                    22, 0x80, 0x80, 0x80, 18, 0x80, 0x80, 0x80,
                                    14, 0x80, 0x80, 0x80, 10, 0x80, 0x80, 0x80,
                                    6, 0x80, 0x80, 0x80, 2, 0x80, 0x80, 0x80);
  __m256i ctl_3_0 = _mm256_set_epi8(0x80, 0x80, 0x80, 31, 0x80, 0x80, 0x80, 27,
                                    0x80, 0x80, 0x80, 23, 0x80, 0x80, 0x80, 19,
                                    0x80, 0x80, 0x80, 15, 0x80, 0x80, 0x80, 11,
                                    0x80, 0x80, 0x80, 7, 0x80, 0x80, 0x80, 3);
  __m256i ctl_3_1 = _mm256_set_epi8(0x80, 0x80, 31, 0x80, 0x80, 0x80, 27, 0x80,
                                    0x80, 0x80, 23, 0x80, 0x80, 0x80, 19, 0x80,
                                    0x80, 0x80, 15, 0x80, 0x80, 0x80, 11, 0x80,
                                    0x80, 0x80, 7, 0x80, 0x80, 0x80, 3, 0x80);
  __m256i ctl_3_2 = _mm256_set_epi8(0x80, 31, 0x80, 0x80, 0x80, 27, 0x80, 0x80,
                                    0x80, 23, 0x80, 0x80, 0x80, 19, 0x80, 0x80,
                                    0x80, 15, 0x80, 0x80, 0x80, 11, 0x80, 0x80,
                                    0x80, 7, 0x80, 0x80, 0x80, 3, 0x80, 0x80);

  // Masks for bitwise and operation, treating 256 bits as an array of
  // 8-bit elements, and considering them in quadruples of neighboring
  // elements.  A mask named "keep_M" (M in [0,1,2,3]) is set so that
  // bitwise and will copy element with index M from input quadruple
  // into element with the same index in output quadruple, while the
  // other elements in output quadruple will be set to all 0s.
  __m256i keep_0 = _mm256_set1_epi32(0xFF);
  __m256i keep_3 = _mm256_set1_epi32(0xFF000000);

  // Take each 8-bit element with idx%4==0 from input array to be
  // shifted and extend it to 32 bits so that 0s are added to the
  // right.  Then, perform shifting on this 32-bit number.  Upper 8
  // bits will be proper result of shifting original 8-bit number, so
  // write them to result array, into the same position from which
  // corresponding input element is taken.  Also, make sure that
  // result array elements with idx%4!=0 are set to all 0s.
  //
  // Note that number of bits to shift for is extended to 32 bits by
  // adding 0s to the left.  That means this number is not properly
  // sign-extended for negative values.  However, number of bits to
  // shift is treated as an unsigned integer by respective shift
  // intrinsics anyway so if negative then either with or without
  // proper sign extension, it will be interpreted as a number greater
  // than 32, and the shifting result will be the same.
  __m256i a0 = _mm256_shuffle_epi8(a, ctl_0_3);
  __m256i b0 = _mm256_and_si256(b, keep_0);
  __m256i c0;
  if (left_shift)
    c0 = _mm256_sllv_epi32(a0, b0);
  else
    c0 = _mm256_srav_epi32(a0, b0);
  c0 = _mm256_shuffle_epi8(c0, ctl_3_0);

  // Peform shifting the same way for input array elements with
  // idx%4==1.
  __m256i a1 = _mm256_shuffle_epi8(a, ctl_1_3);
  __m256i b1 = _mm256_shuffle_epi8(b, ctl_1_0);
  __m256i c1;
  if (left_shift)
    c1 = _mm256_sllv_epi32(a1, b1);
  else
    c1 = _mm256_srav_epi32(a1, b1);
  c1 = _mm256_shuffle_epi8(c1, ctl_3_1);

  // Peform shifting the same way for input array elements with
  // idx%4==2.
  __m256i a2 = _mm256_shuffle_epi8(a, ctl_2_3);
  __m256i b2 = _mm256_shuffle_epi8(b, ctl_2_0);
  __m256i c2;
  if (left_shift)
    c2 = _mm256_sllv_epi32(a2, b2);
  else
    c2 = _mm256_srav_epi32(a2, b2);
  c2 = _mm256_shuffle_epi8(c2, ctl_3_2);

  // Peform shifting the same way for input array elements with
  // idx%4==3.
  __m256i a3 =  _mm256_and_si256(a, keep_3);
  __m256i b3 = _mm256_shuffle_epi8(b, ctl_3_0);
  __m256i c3;
  if (left_shift)
    c3 = _mm256_sllv_epi32(a3, b3);
  else
    c3 = _mm256_srav_epi32(a3, b3);
  c3 = _mm256_and_si256(c3, keep_3);

  // Merge partial results into the final result.
  __m256i c01 = _mm256_or_si256(c0, c1);
  __m256i c23 = _mm256_or_si256(c2, c3);
  __m256i c = _mm256_or_si256(c01, c23);

  return c;
}

template <>
Vectorized<int64_t> inline operator<<(const Vectorized<int64_t>& a, const Vectorized<int64_t>& b) {
  return _mm256_sllv_epi64(a, b);
}

template <>
Vectorized<int32_t> inline operator<<(const Vectorized<int32_t>& a, const Vectorized<int32_t>& b) {
  return _mm256_sllv_epi32(a, b);
}

template <>
Vectorized<int16_t> inline operator<<(const Vectorized<int16_t>& a, const Vectorized<int16_t>& b) {
  return shift_256_16<true>(a, b);
}

template <>
Vectorized<int8_t> inline operator<<(const Vectorized<int8_t>& a, const Vectorized<int8_t>& b) {
  return shift_256_8<true>(a, b);
}

template <>
Vectorized<int64_t> inline operator>>(const Vectorized<int64_t>& a, const Vectorized<int64_t>& b) {
  // No vector instruction for right shifting int64_t, so emulating it
  // instead.

  // Shift the number logically to the right, thus filling the most
  // significant bits with 0s.  Then, replace these bits with the sign
  // bit.
  __m256i sign_bits = _mm256_cmpgt_epi64(_mm256_set1_epi64x(0), a);
  __m256i b_inv_mod_64 = _mm256_sub_epi64(_mm256_set1_epi64x(64), b);
  __m256i sign_ext = _mm256_sllv_epi64(sign_bits, b_inv_mod_64);
  __m256i c = _mm256_srlv_epi64(a, b);
  c = _mm256_or_si256(c, sign_ext);

  return c;
}

template <>
Vectorized<int32_t> inline operator>>(const Vectorized<int32_t>& a, const Vectorized<int32_t>& b) {
  return _mm256_srav_epi32(a, b);
}

template <>
Vectorized<int16_t> inline operator>>(const Vectorized<int16_t>& a, const Vectorized<int16_t>& b) {
  return shift_256_16<false>(a, b);
}

template <>
Vectorized<int8_t> inline operator>>(const Vectorized<int8_t>& a, const Vectorized<int8_t>& b) {
  return shift_256_8<false>(a, b);
}

#endif

}}}<|MERGE_RESOLUTION|>--- conflicted
+++ resolved
@@ -753,8 +753,6 @@
   Vectorized<int8_t> le(const Vectorized<int8_t>& other) const;
 };
 
-<<<<<<< HEAD
-=======
 template<>
 class Vectorized<uint8_t>: public Vectorized8<uint8_t> {
 public:
@@ -795,7 +793,6 @@
   Vectorized<uint8_t> le(const Vectorized<uint8_t>& other) const;
 };
 
->>>>>>> 93772305
 template <>
 Vectorized<int64_t> inline operator+(const Vectorized<int64_t>& a, const Vectorized<int64_t>& b) {
   return _mm256_add_epi64(a, b);
@@ -817,14 +814,11 @@
 }
 
 template <>
-<<<<<<< HEAD
-=======
 Vectorized<uint8_t> inline operator+(const Vectorized<uint8_t>& a, const Vectorized<uint8_t>& b) {
   return _mm256_add_epi8(a, b);
 }
 
 template <>
->>>>>>> 93772305
 Vectorized<int64_t> inline operator-(const Vectorized<int64_t>& a, const Vectorized<int64_t>& b) {
   return _mm256_sub_epi64(a, b);
 }
@@ -841,6 +835,11 @@
 
 template <>
 Vectorized<int8_t> inline operator-(const Vectorized<int8_t>& a, const Vectorized<int8_t>& b) {
+  return _mm256_sub_epi8(a, b);
+}
+
+template <>
+Vectorized<uint8_t> inline operator-(const Vectorized<uint8_t>& a, const Vectorized<uint8_t>& b) {
   return _mm256_sub_epi8(a, b);
 }
 
@@ -859,6 +858,10 @@
 
 inline Vectorized<int8_t> Vectorized<int8_t>::neg() const {
   return Vectorized<int8_t>(0) - *this;
+}
+
+inline Vectorized<uint8_t> Vectorized<uint8_t>::neg() const {
+  return Vectorized<uint8_t>(0) - *this;
 }
 
 // Emulate operations with no native 64-bit support in avx,
@@ -948,6 +951,12 @@
 }
 
 template <>
+Vectorized<uint8_t> inline operator*(const Vectorized<uint8_t>& a, const Vectorized<uint8_t>& b) {
+  // We don't have an instruction for multiplying uint8_t
+  return int_elementwise_binary_256(a, b, std::multiplies<uint8_t>());
+}
+
+template <>
 Vectorized<int64_t> inline minimum(const Vectorized<int64_t>& a, const Vectorized<int64_t>& b) {
   return emulate(a, b, [](int64_t a_point, int64_t b_point) {return std::min(a_point, b_point);});
 }
@@ -968,6 +977,11 @@
 }
 
 template <>
+Vectorized<uint8_t> inline minimum(const Vectorized<uint8_t>& a, const Vectorized<uint8_t>& b) {
+  return _mm256_min_epu8(a, b);
+}
+
+template <>
 Vectorized<int64_t> inline maximum(const Vectorized<int64_t>& a, const Vectorized<int64_t>& b) {
   return emulate(a, b, [](int64_t a_point, int64_t b_point) {return std::max(a_point, b_point);});
 }
@@ -988,6 +1002,11 @@
 }
 
 template <>
+Vectorized<uint8_t> inline maximum(const Vectorized<uint8_t>& a, const Vectorized<uint8_t>& b) {
+  return _mm256_max_epu8(a, b);
+}
+
+template <>
 Vectorized<int64_t> inline clamp(const Vectorized<int64_t>& a, const Vectorized<int64_t>& min_val, const Vectorized<int64_t>& max_val) {
   return emulate(a, min_val, max_val, [](int64_t a_point, int64_t min_point, int64_t max_point) {return std::min(max_point, std::max(a_point, min_point));});
 }
@@ -1008,6 +1027,11 @@
 }
 
 template <>
+Vectorized<uint8_t> inline clamp(const Vectorized<uint8_t>& a, const Vectorized<uint8_t>& min_val, const Vectorized<uint8_t>& max_val) {
+  return _mm256_min_epu8(max_val, _mm256_max_epu8(a, min_val));
+}
+
+template <>
 Vectorized<int64_t> inline clamp_max(const Vectorized<int64_t>& a, const Vectorized<int64_t>& max_val) {
   return emulate(a, max_val, [](int64_t a_point, int64_t max_point) {return std::min(max_point, a_point);});
 }
@@ -1028,6 +1052,11 @@
 }
 
 template <>
+Vectorized<uint8_t> inline clamp_max(const Vectorized<uint8_t>& a, const Vectorized<uint8_t>& max_val) {
+  return _mm256_min_epu8(max_val, a);
+}
+
+template <>
 Vectorized<int64_t> inline clamp_min(const Vectorized<int64_t>& a, const Vectorized<int64_t>& min_val) {
   return emulate(a, min_val, [](int64_t a_point, int64_t min_point) {return std::max(min_point, a_point);});
 }
@@ -1045,6 +1074,11 @@
 template <>
 Vectorized<int8_t> inline clamp_min(const Vectorized<int8_t>& a, const Vectorized<int8_t>& min_val) {
   return _mm256_max_epi8(min_val, a);
+}
+
+template <>
+Vectorized<uint8_t> inline clamp_min(const Vectorized<uint8_t>& a, const Vectorized<uint8_t>& min_val) {
+  return _mm256_max_epu8(min_val, a);
 }
 
 template<typename T>
@@ -1078,6 +1112,10 @@
 Vectorized<int8_t> inline operator/(const Vectorized<int8_t>& a, const Vectorized<int8_t>& b) {
   return int_elementwise_binary_256(a, b, std::divides<int8_t>());
 }
+template <>
+Vectorized<uint8_t> inline operator/(const Vectorized<uint8_t>& a, const Vectorized<uint8_t>& b) {
+  return int_elementwise_binary_256(a, b, std::divides<uint8_t>());
+}
 
 template<class T, typename std::enable_if_t<std::is_base_of<Vectorizedi, Vectorized<T>>::value, int> = 0>
 inline Vectorized<T> operator&(const Vectorized<T>& a, const Vectorized<T>& b) {
@@ -1190,6 +1228,30 @@
 
 inline Vectorized<int8_t> Vectorized<int8_t>::le(const Vectorized<int8_t>& other) const {
   return (*this <= other) & Vectorized<int8_t>(1);
+}
+
+inline Vectorized<uint8_t> Vectorized<uint8_t>::eq(const Vectorized<uint8_t>& other) const {
+  return (*this == other) & Vectorized<uint8_t>(1);
+}
+
+inline Vectorized<uint8_t> Vectorized<uint8_t>::ne(const Vectorized<uint8_t>& other) const {
+  return (*this != other) & Vectorized<uint8_t>(1);
+}
+
+inline Vectorized<uint8_t> Vectorized<uint8_t>::gt(const Vectorized<uint8_t>& other) const {
+  return (*this > other) & Vectorized<uint8_t>(1);
+}
+
+inline Vectorized<uint8_t> Vectorized<uint8_t>::ge(const Vectorized<uint8_t>& other) const {
+  return (*this >= other) & Vectorized<uint8_t>(1);
+}
+
+inline Vectorized<uint8_t> Vectorized<uint8_t>::lt(const Vectorized<uint8_t>& other) const {
+  return (*this < other) & Vectorized<uint8_t>(1);
+}
+
+inline Vectorized<uint8_t> Vectorized<uint8_t>::le(const Vectorized<uint8_t>& other) const {
+  return (*this <= other) & Vectorized<uint8_t>(1);
 }
 
 template <bool left_shift>
@@ -1261,9 +1323,10 @@
   return c;
 }
 
-template <bool left_shift>
-Vectorized<int8_t> inline shift_256_8(const Vectorized<int8_t>& a, const Vectorized<int8_t>& b) {
-  // No vector instruction for shifting int8_t, so emulating it instead.
+template <bool left_shift, typename T, typename std::enable_if_t<std::is_same<T, int8_t>::value || std::is_same<T, uint8_t>::value, int> = 0>
+Vectorized<T> inline shift_256_8(const Vectorized<T>& a, const Vectorized<T>& b) {
+  // No vector instruction for shifting int8_t/uint8_t, so emulating
+  // it instead.
 
   // Control masks for shuffle operation, treating 256 bits as an
   // array of 8-bit elements, and considering quadruples of
@@ -1335,7 +1398,10 @@
   if (left_shift)
     c0 = _mm256_sllv_epi32(a0, b0);
   else
-    c0 = _mm256_srav_epi32(a0, b0);
+    if (std::is_same<T, int8_t>::value)
+      c0 = _mm256_srav_epi32(a0, b0);
+    else
+      c0 = _mm256_srlv_epi32(a0, b0);
   c0 = _mm256_shuffle_epi8(c0, ctl_3_0);
 
   // Peform shifting the same way for input array elements with
@@ -1346,7 +1412,10 @@
   if (left_shift)
     c1 = _mm256_sllv_epi32(a1, b1);
   else
-    c1 = _mm256_srav_epi32(a1, b1);
+    if (std::is_same<T, int8_t>::value)
+      c1 = _mm256_srav_epi32(a1, b1);
+    else
+      c1 = _mm256_srlv_epi32(a1, b1);
   c1 = _mm256_shuffle_epi8(c1, ctl_3_1);
 
   // Peform shifting the same way for input array elements with
@@ -1357,7 +1426,10 @@
   if (left_shift)
     c2 = _mm256_sllv_epi32(a2, b2);
   else
-    c2 = _mm256_srav_epi32(a2, b2);
+    if (std::is_same<T, int8_t>::value)
+      c2 = _mm256_srav_epi32(a2, b2);
+    else
+      c2 = _mm256_srlv_epi32(a2, b2);
   c2 = _mm256_shuffle_epi8(c2, ctl_3_2);
 
   // Peform shifting the same way for input array elements with
@@ -1368,7 +1440,10 @@
   if (left_shift)
     c3 = _mm256_sllv_epi32(a3, b3);
   else
-    c3 = _mm256_srav_epi32(a3, b3);
+    if (std::is_same<T, int8_t>::value)
+      c3 = _mm256_srav_epi32(a3, b3);
+    else
+      c3 = _mm256_srlv_epi32(a3, b3);
   c3 = _mm256_and_si256(c3, keep_3);
 
   // Merge partial results into the final result.
@@ -1396,6 +1471,11 @@
 
 template <>
 Vectorized<int8_t> inline operator<<(const Vectorized<int8_t>& a, const Vectorized<int8_t>& b) {
+  return shift_256_8<true>(a, b);
+}
+
+template <>
+Vectorized<uint8_t> inline operator<<(const Vectorized<uint8_t>& a, const Vectorized<uint8_t>& b) {
   return shift_256_8<true>(a, b);
 }
 
@@ -1431,6 +1511,11 @@
   return shift_256_8<false>(a, b);
 }
 
+template <>
+Vectorized<uint8_t> inline operator>>(const Vectorized<uint8_t>& a, const Vectorized<uint8_t>& b) {
+  return shift_256_8<false>(a, b);
+}
+
 #endif
 
 }}}