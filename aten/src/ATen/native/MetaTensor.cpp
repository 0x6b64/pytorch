#define TORCH_ASSERT_ONLY_METHOD_OPERATORS
#include <ATen/EmptyTensor.h>
#include <ATen/core/Tensor.h>

#ifndef AT_PER_OPERATOR_HEADERS
#include <ATen/NativeFunctions.h>
#else
#include <ATen/ops/empty_native.h>
#include <ATen/ops/empty_strided_native.h>
#endif

namespace at {
namespace native {

Tensor empty_meta_symint(
  SymIntArrayRef size,
  c10::optional<ScalarType> dtype_opt,
  c10::optional<Layout> layout_opt,
  c10::optional<Device> device_opt,
  c10::optional<bool> pin_memory_opt,
  c10::optional<c10::MemoryFormat> memory_format_opt
) {

  auto opt_size = asIntArrayRefSlowOpt(size);
  if (opt_size.has_value()) {
    return at::detail::empty_meta(*opt_size, dtype_opt, layout_opt, device_opt, pin_memory_opt, memory_format_opt);
  }
  return at::detail::empty_symint_meta(
      size, dtype_opt, layout_opt, device_opt, pin_memory_opt, memory_format_opt);
}

<<<<<<< HEAD
Tensor empty_strided_meta_symint(
  SymIntArrayRef size,
  SymIntArrayRef stride,
=======
// Kept only for BC with XLA
Tensor empty_strided_meta(
  IntArrayRef size,
  IntArrayRef stride,
>>>>>>> 21e656b0
  c10::optional<ScalarType> dtype_opt,
  c10::optional<Layout> layout_opt,
  c10::optional<Device> device_opt,
  c10::optional<bool> pin_memory_opt
) {
<<<<<<< HEAD
  auto opt_size = asIntArrayRefSlowOpt(size);
  auto opt_stride = asIntArrayRefSlowOpt(stride);
  if (opt_size.has_value() && opt_stride.has_value()) {
    return at::detail::empty_strided_meta(
        *opt_size, *opt_stride, dtype_opt, layout_opt, device_opt, pin_memory_opt);
  }
=======
  return empty_strided_meta_symint(c10::fromIntArrayRef(size), c10::fromIntArrayRef(stride), dtype_opt, layout_opt, device_opt, pin_memory_opt);
}

Tensor empty_strided_meta_symint(
  SymIntArrayRef size,
  SymIntArrayRef stride,
  c10::optional<ScalarType> dtype_opt,
  c10::optional<Layout> layout_opt,
  c10::optional<Device> device_opt,
  c10::optional<bool> pin_memory_opt
) {
>>>>>>> 21e656b0
  return at::detail::empty_strided_symint_meta(
      size, stride, dtype_opt, layout_opt, device_opt, pin_memory_opt);
}

} // namespace native
} // namespace at<|MERGE_RESOLUTION|>--- conflicted
+++ resolved
@@ -29,29 +29,15 @@
       size, dtype_opt, layout_opt, device_opt, pin_memory_opt, memory_format_opt);
 }
 
-<<<<<<< HEAD
-Tensor empty_strided_meta_symint(
-  SymIntArrayRef size,
-  SymIntArrayRef stride,
-=======
 // Kept only for BC with XLA
 Tensor empty_strided_meta(
   IntArrayRef size,
   IntArrayRef stride,
->>>>>>> 21e656b0
   c10::optional<ScalarType> dtype_opt,
   c10::optional<Layout> layout_opt,
   c10::optional<Device> device_opt,
   c10::optional<bool> pin_memory_opt
 ) {
-<<<<<<< HEAD
-  auto opt_size = asIntArrayRefSlowOpt(size);
-  auto opt_stride = asIntArrayRefSlowOpt(stride);
-  if (opt_size.has_value() && opt_stride.has_value()) {
-    return at::detail::empty_strided_meta(
-        *opt_size, *opt_stride, dtype_opt, layout_opt, device_opt, pin_memory_opt);
-  }
-=======
   return empty_strided_meta_symint(c10::fromIntArrayRef(size), c10::fromIntArrayRef(stride), dtype_opt, layout_opt, device_opt, pin_memory_opt);
 }
 
@@ -63,7 +49,6 @@
   c10::optional<Device> device_opt,
   c10::optional<bool> pin_memory_opt
 ) {
->>>>>>> 21e656b0
   return at::detail::empty_strided_symint_meta(
       size, stride, dtype_opt, layout_opt, device_opt, pin_memory_opt);
 }
